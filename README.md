--- conflicted
+++ resolved
@@ -26,12 +26,8 @@
 
 ## Build guide
 
-<<<<<<< HEAD
 The library compiles on the `stable` toolchain of the Rust compiler (v 1.51+). To install the latest version of Rust, first install `rustup` by following the instructions [here](https://rustup.rs/), or via your platform's package manager. Once `rustup` is installed, install the Rust toolchain by invoking:
-=======
-The library compiles on the `stable` toolchain of the Rust compiler. To install the latest version of Rust, first install `rustup` by following the instructions [here](https://rustup.rs/), or via your platform's package manager. Once `rustup` is installed, install the Rust toolchain by invoking:
 
->>>>>>> 5ade4e14
 ```bash
 rustup install stable
 ```
