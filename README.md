<h1 align="center">arkworks::algebra</h1>

<p align="center">
    <img src="https://github.com/arkworks-rs/algebra/workflows/CI/badge.svg?branch=master">
    <a href="https://github.com/arkworks-rs/algebra/blob/master/LICENSE-APACHE"><img src="https://img.shields.io/badge/license-APACHE-blue.svg"></a>
    <a href="https://github.com/arkworks-rs/algebra/blob/master/LICENSE-MIT"><img src="https://img.shields.io/badge/license-MIT-blue.svg"></a>
    <a href="https://deps.rs/repo/github/arkworks-rs/algebra"><img src="https://deps.rs/repo/github/arkworks-rs/algebra/status.svg"></a>
    <a href="https://discord.gg/UNtS7QXyPk"><img src="https://img.shields.io/discord/908465643727253524?label=Discord&logo=discord"></a>
</p>

The arkworks ecosystem consist of Rust libraries for designing and working with *zero knowledge succinct non-interactive arguments (zkSNARKs)*. This repository contains efficient implementations of the key algebraic components underlying zkSNARKs: finite fields, elliptic curves, and polynomials.

This library is released under the MIT License and the Apache v2 License (see [License](#license)).

**WARNING:** This is an academic proof-of-concept prototype, and in particular has not received careful code review. This implementation is NOT ready for production use.

## Directory structure

This repository contains several Rust crates:  

* [`ark-ff`](ff): Generic abstractions for, and implementations of various kinds of finite fields
* [`ark-ec`](ec): Generic abstractions for prime-order groups, and implementations of various kinds of (pairing-friendly and standard) elliptic curves
* [`ark-poly`](poly): Interfaces for univariate, multivariate, and multilinear polynomials, and FFTs over finite fields
* [`ark-serialize`](serialize): Efficient interfaces for serialization and point compression for finite fields and elliptic curves

In addition, the [`curves`](https://github.com/arkworks-rs/curves) repository contains concrete implementations of popular elliptic curves; see [here](https://github.com/arkworks-rs/curves/README.md) for details.

## Build guide

The library compiles on the `stable` toolchain of the Rust compiler (v 1.51+). To install the latest version of Rust, first install `rustup` by following the instructions [here](https://rustup.rs/), or via your platform's package manager. Once `rustup` is installed, install the Rust toolchain by invoking:

```bash
rustup install stable
```

After that, use `cargo`, the standard Rust build tool, to build the libraries:

```bash
git clone https://github.com/arkworks-rs/algebra.git
cd algebra
cargo build --release
```

## Tests

This library comes with comprehensive unit and integration tests for each of the provided crates. Run the tests with:

```bash
cargo test --all
```

## Benchmarks

To run the benchmarks, install the nightly Rust toolchain, via `rustup install nightly`, and then run the following command:

```bash
cargo +nightly bench
```

## Assembly backend for field arithmetic

The `ark-ff` crate contains (off-by-default) optimized assembly implementations of field arithmetic that rely on the `adcxq`, `adoxq` and `mulxq` instructions. These are available on most `x86_64` platforms (Broadwell onwards for Intel and Ryzen onwards for AMD). Using this backend can lead to a 30-70% speedup in finite field and elliptic curve arithmetic. To build with this backend enabled, run the following command:

```bash
RUSTFLAGS="-C target-feature=+bmi2,+adx" cargo +nightly [test/build/bench] --features asm
```

To enable this in the `Cargo.toml` of your own projects, enable the `asm` feature flag:

```toml
<<<<<<< HEAD
ark-ff = { version = "0.4.0-alpha", features = [ "asm" ] }
=======
ark-ff = { version = "0.4", features = [ "asm" ] }
>>>>>>> 8ed38f18
```

Note that because inline assembly support in Rust is currently unstable, using this backend requires using the Nightly compiler at the moment.

## License

The crates in this repository are licensed under either of the following licenses, at your discretion.

* Apache License Version 2.0 ([LICENSE-APACHE](LICENSE-APACHE) or [apache.org license link](http://www.apache.org/licenses/LICENSE-2.0))
* MIT license ([LICENSE-MIT](LICENSE-MIT) or [opensource.org license link](http://opensource.org/licenses/MIT))

Unless you explicitly state otherwise, any contribution submitted for inclusion in this library by you shall be dual licensed as above (as defined in the Apache v2 License), without any additional terms or conditions.

[zexe]: https://ia.cr/2018/962

## Acknowledgements

This work was supported by:
a Google Faculty Award;
the National Science Foundation;
the UC Berkeley Center for Long-Term Cybersecurity;
and donations from the Ethereum Foundation, the Interchain Foundation, and Qtum.

An earlier version of this library was developed as part of the paper *"[ZEXE: Enabling Decentralized Private Computation][zexe]"*.<|MERGE_RESOLUTION|>--- conflicted
+++ resolved
@@ -68,11 +68,7 @@
 To enable this in the `Cargo.toml` of your own projects, enable the `asm` feature flag:
 
 ```toml
-<<<<<<< HEAD
-ark-ff = { version = "0.4.0-alpha", features = [ "asm" ] }
-=======
 ark-ff = { version = "0.4", features = [ "asm" ] }
->>>>>>> 8ed38f18
 ```
 
 Note that because inline assembly support in Rust is currently unstable, using this backend requires using the Nightly compiler at the moment.
