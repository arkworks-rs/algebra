--- conflicted
+++ resolved
@@ -9,11 +9,8 @@
 publish = false
 
 [dependencies]
-<<<<<<< HEAD
 paste = "0.1"
-=======
 ark-std = { git = "https://github.com/arkworks-rs/utils", default-features = false }
->>>>>>> 91bb87b5
 ark-ff = { path = "../ff", default-features = false }
 ark-ec = { path = "../ec", default-features = false }
 ark-std = { git = "https://github.com/arkworks-rs/utils", default-features = false }
@@ -29,13 +26,9 @@
 [features]
 default = []
 
-<<<<<<< HEAD
 cuda = [ "ark-ec/cuda",  "accel", "lazy_static", "ark-ec/std" ]
-=======
 asm = [ "ark-ff/asm" ]
-
 parallel = [ "ark-ff/parallel", "ark-ec/parallel", "ark-std/parallel" ]
->>>>>>> 91bb87b5
 
 bls12_381_scalar_field = []
 bls12_381_curve = [ "bls12_381_scalar_field" ]
