[package]
name = "ark-test-curves"
version = "0.4.2"
authors = [ "arkworks contributors" ]
description = "A library for testing ark-ec & ark-poly"
homepage = "https://arkworks.rs"
repository = "https://github.com/arkworks-rs/algebra"
documentation = "https://docs.rs/ark-test-curves/"
keywords = ["cryptography", "serialization" ]
categories = ["cryptography"]
include = ["Cargo.toml", "src", "README.md", "LICENSE-APACHE", "LICENSE-MIT"]
license = "MIT/Apache-2.0"
edition = "2021"
rust-version = "1.63"

[dependencies]
ark-std = { version = "0.4.0", default-features = false }
<<<<<<< HEAD
ark-ff = { version = "0.4.0", path = "../ff", default-features = false }
ark-ec = { version = "0.4.0", path = "../ec", default-features = false }
num-bigint = { version = "0.4.0", default-features = false }
=======
ark-ff = { version = "0.4.2", path = "../ff", default-features = false }
ark-ec = { version = "0.4.2", path = "../ec", default-features = false }
>>>>>>> 06af1613

[dev-dependencies]
ark-serialize = { version = "0.4.2", path = "../serialize", default-features = false }
ark-algebra-test-templates = { version = "0.4.2", path = "../test-templates", default-features = false }
ark-algebra-bench-templates =  { version = "0.4.2", path = "../bench-templates", default-features = false }

[features]
default = []

asm = [ "ark-ff/asm" ]

parallel = [ "ark-ff/parallel", "ark-ec/parallel", "ark-std/parallel" ]

bls12_381_scalar_field = []
bls12_381_curve = [ "bls12_381_scalar_field" ]
ed_on_bls12_381 = [ "bls12_381_scalar_field" ]

mnt4_753_scalar_field = []
mnt4_753_base_field = []
mnt4_753_curve = [ "mnt4_753_scalar_field", "mnt4_753_base_field" ]

mnt6_753 = [ "mnt4_753_scalar_field", "mnt4_753_base_field" ]

bn384_small_two_adicity_scalar_field = []
bn384_small_two_adicity_base_field = []
bn384_small_two_adicity_curve = [ "bn384_small_two_adicity_scalar_field", "bn384_small_two_adicity_base_field" ]

secp256k1 = []

[[bench]]
name = "bls12_381"
path = "benches/bls12_381.rs"
harness = false

[[bench]]
name = "ed_on_bls12_381"
path = "benches/ed_on_bls12_381.rs"
harness = false

[[bench]]
name = "bn384_small_two_adicity"
path = "benches/bn384_small_two_adicity.rs"
harness = false

[[bench]]
name = "mnt4_753"
path = "benches/mnt4_753.rs"
harness = false

[[bench]]
name = "mnt6_753"
path = "benches/mnt6_753.rs"
harness = false<|MERGE_RESOLUTION|>--- conflicted
+++ resolved
@@ -15,14 +15,8 @@
 
 [dependencies]
 ark-std = { version = "0.4.0", default-features = false }
-<<<<<<< HEAD
-ark-ff = { version = "0.4.0", path = "../ff", default-features = false }
-ark-ec = { version = "0.4.0", path = "../ec", default-features = false }
-num-bigint = { version = "0.4.0", default-features = false }
-=======
 ark-ff = { version = "0.4.2", path = "../ff", default-features = false }
 ark-ec = { version = "0.4.2", path = "../ec", default-features = false }
->>>>>>> 06af1613
 
 [dev-dependencies]
 ark-serialize = { version = "0.4.2", path = "../serialize", default-features = false }
