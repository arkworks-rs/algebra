pub mod fr;
pub use fr::*;

#[cfg(feature = "bls12_381_curve")]
pub mod fq;
#[cfg(feature = "bls12_381_curve")]
pub mod fq2;
<<<<<<< HEAD
#[cfg(feature = "bls12_381_curve")]
pub mod g1;

#[cfg(feature = "bls12_381_curve")]
pub use {fq::*, fq2::*, g1::*};
=======
#[cfg(feature = "bls12_381_curve")]
pub mod fq6;
#[cfg(feature = "bls12_381_curve")]
pub mod g1;
>>>>>>> a1f5c5a3

#[cfg(feature = "bls12_381_curve")]
pub use {fq::*, fq2::*, fq6::*, g1::*};
#[cfg(test)]
mod tests;<|MERGE_RESOLUTION|>--- conflicted
+++ resolved
@@ -5,18 +5,10 @@
 pub mod fq;
 #[cfg(feature = "bls12_381_curve")]
 pub mod fq2;
-<<<<<<< HEAD
-#[cfg(feature = "bls12_381_curve")]
-pub mod g1;
-
-#[cfg(feature = "bls12_381_curve")]
-pub use {fq::*, fq2::*, g1::*};
-=======
 #[cfg(feature = "bls12_381_curve")]
 pub mod fq6;
 #[cfg(feature = "bls12_381_curve")]
 pub mod g1;
->>>>>>> a1f5c5a3
 
 #[cfg(feature = "bls12_381_curve")]
 pub use {fq::*, fq2::*, fq6::*, g1::*};
