use crate::models::short_weierstrass::SWCurveConfig;
use ark_ff::{BigInteger, Field, One, PrimeField, Zero};
use ark_std::string::ToString;
use core::marker::PhantomData;

use crate::{
    hashing::{map_to_curve_hasher::MapToCurve, HashToCurveError},
    models::short_weierstrass::{Affine, Projective},
};

/// Trait defining the necessary parameters for the SWU hash-to-curve method
/// for the curves of Weierstrass form of:
/// y^2 = x^3 + a*x + b where ab != 0. From [\[WB2019\]]
///
/// - [\[WB2019\]] <https://eprint.iacr.org/2019/403>
pub trait SWUConfig: SWCurveConfig {
    /// An element of the base field that is not a square root see \[WB2019, Section 4\].
    /// It is also convenient to have $g(b/ZETA * a)$ to be square. In general
    /// we use a `ZETA` with low absolute value coefficients when they are
    /// represented as integers.
    const ZETA: Self::BaseField;
}

/// Represents the SWU hash-to-curve map defined by `P`.
<<<<<<< HEAD
pub struct SWUMap<P: SWUConfig> {
    curve_params: PhantomData<fn() -> P>,
}
=======
pub struct SWUMap<P: SWUParams>(PhantomData<fn() -> P>);
>>>>>>> 6a9e22b9

/// Trait defining a parity method on the Field elements based on [\[1\]] Section 4.1
///
/// - [\[1\]] <https://datatracker.ietf.org/doc/draft-irtf-cfrg-hash-to-curve/>
pub fn parity<F: Field>(element: &F) -> bool {
    element
        .to_base_prime_field_elements()
        .find(|&x| !x.is_zero())
        .map_or(false, |x| x.into_bigint().is_odd())
}

impl<P: SWUConfig> MapToCurve<Projective<P>> for SWUMap<P> {
    /// Constructs a new map if `P` represents a valid map.
    fn new() -> Result<Self, HashToCurveError> {
        // Verifying that ZETA is a non-square
        if P::ZETA.legendre().is_qr() {
            return Err(HashToCurveError::MapToCurveError(
                "ZETA should be a quadratic non-residue for the SWU map".to_string(),
            ));
        }

        // Verifying the prerequisite for applicability  of SWU map
        if P::COEFF_A.is_zero() || P::COEFF_B.is_zero() {
            return Err(HashToCurveError::MapToCurveError("Simplified SWU requires a * b != 0 in the short Weierstrass form of y^2 = x^3 + a*x + b ".to_string()));
        }

        Ok(SWUMap(PhantomData))
    }

    /// Map an arbitrary base field element to a curve point.
    /// Based on
    /// <https://github.com/zcash/pasta_curves/blob/main/src/hashtocurve.rs>.
    fn map_to_curve(&self, point: P::BaseField) -> Result<Affine<P>, HashToCurveError> {
        // 1. tv1 = inv0(Z^2 * u^4 + Z * u^2)
        // 2. x1 = (-B / A) * (1 + tv1)
        // 3. If tv1 == 0, set x1 = B / (Z * A)
        // 4. gx1 = x1^3 + A * x1 + B
        //
        // We use the "Avoiding inversions" optimization in [WB2019, section 4.2]
        // (not to be confused with section 4.3):
        //
        //   here       [WB2019]
        //   -------    ---------------------------------
        //   Z          ξ
        //   u          t
        //   Z * u^2    ξ * t^2 (called u, confusingly)
        //   x1         X_0(t)
        //   x2         X_1(t)
        //   gx1        g(X_0(t))
        //   gx2        g(X_1(t))
        //
        // Using the "here" names:
        //    x1 = num_x1/div      = [B*(Z^2 * u^4 + Z * u^2 + 1)] / [-A*(Z^2 * u^4 + Z * u^2]
        //   gx1 = num_gx1/div_gx1 = [num_x1^3 + A * num_x1 * div^2 + B * div^3] / div^3
        let a = P::COEFF_A;
        let b = P::COEFF_B;

        let zeta_u2 = P::ZETA * point.square();
        let ta = zeta_u2.square() + zeta_u2;
        let num_x1 = b * (ta + <P::BaseField as One>::one());
        let div = a * if ta.is_zero() { P::ZETA } else { -ta };

        let num2_x1 = num_x1.square();
        let div2 = div.square();
        let div3 = div2 * div;
        let num_gx1 = (num2_x1 + a * div2) * num_x1 + b * div3;

        // 5. x2 = Z * u^2 * x1
        let num_x2 = zeta_u2 * num_x1; // same div

        // 6. gx2 = x2^3 + A * x2 + B  [optimized out; see below]
        // 7. If is_square(gx1), set x = x1 and y = sqrt(gx1)
        // 8. Else set x = x2 and y = sqrt(gx2)
        let gx1_square;
        let gx1;

        assert!(
            !div3.is_zero(),
            "we have checked that neither a or ZETA are zero. Q.E.D."
        );
        let y1: P::BaseField = {
            gx1 = num_gx1 / div3;
            if gx1.legendre().is_qr() {
                gx1_square = true;
                gx1.sqrt()
                    .expect("We have checked that gx1 is a quadratic residue. Q.E.D")
            } else {
                let zeta_gx1 = P::ZETA * gx1;
                gx1_square = false;
                zeta_gx1.sqrt().expect(
                    "ZETA * gx1 is a quadratic residue because legard is multiplicative. Q.E.D",
                )
            }
        };

        // This magic also comes from a generalization of [WB2019, section 4.2].
        //
        // The Sarkar square root algorithm with input s gives us a square root of
        // h * s for free when s is not square, where h is a fixed nonsquare.
        // In our implementation, h = ROOT_OF_UNITY.
        // We know that Z / h is a square since both Z and h are
        // nonsquares. Precompute theta as a square root of Z / ROOT_OF_UNITY.
        //
        // We have gx2 = g(Z * u^2 * x1) = Z^3 * u^6 * gx1
        //                               = (Z * u^3)^2 * (Z/h * h * gx1)
        //                               = (Z * theta * u^3)^2 * (h * gx1)
        //
        // When gx1 is not square, y1 is a square root of h * gx1, and so Z * theta *
        // u^3 * y1 is a square root of gx2. Note that we don't actually need to
        // compute gx2.

        let y2 = zeta_u2 * point * y1;
        let num_x = if gx1_square { num_x1 } else { num_x2 };
        let y = if gx1_square { y1 } else { y2 };

        let x_affine = num_x / div;
        let y_affine = if parity(&y) != parity(&point) { -y } else { y };
        let point_on_curve = Affine::<P>::new_unchecked(x_affine, y_affine);
        assert!(
            point_on_curve.is_on_curve(),
            "swu mapped to a point off the curve"
        );
        Ok(point_on_curve)
    }
}

#[cfg(test)]
mod test {
    use crate::{
        hashing::{map_to_curve_hasher::MapToCurveBasedHasher, HashToCurve},
        CurveConfig,
    };
    use ark_ff::field_hashers::DefaultFieldHasher;
    use ark_std::vec::Vec;

    use super::*;
    use ark_ff::{fields::Fp64, MontBackend, MontFp};
    use hashbrown::HashMap;
    use sha2::Sha256;

    #[derive(ark_ff::MontConfig)]
    #[modulus = "127"]
    #[generator = "6"]
    pub struct F127Config;
    pub type F127 = Fp64<MontBackend<F127Config, 1>>;

    const F127_ONE: F127 = MontFp!("1");

    struct TestSWUMapToCurveConfig;

    impl CurveConfig for TestSWUMapToCurveConfig {
        const COFACTOR: &'static [u64] = &[1];

    #[rustfmt::skip]
        const COFACTOR_INV: F127 = F127_ONE;

        type BaseField = F127;
        type ScalarField = F127;
    }

    /// just because not defining another field
    ///
    /// from itertools import product
    /// p = 127
    /// FF = GF(p)
    /// for a,b in product(range(0,p), range(0,p)):
    ///     try:
    ///         E = EllipticCurve([FF(a),FF(b)])
    ///         if E.order() == p:
    ///             print(E)
    ///     except:
    ///         pass
    ///
    /// y^2 = x^3 + x + 63
    impl SWCurveConfig for TestSWUMapToCurveConfig {
        /// COEFF_A = 1
        const COEFF_A: F127 = F127_ONE;

        /// COEFF_B = 63
        const COEFF_B: F127 = MontFp!("63");

        /// AFFINE_GENERATOR_COEFFS = (G1_GENERATOR_X, G1_GENERATOR_Y)
        const GENERATOR: Affine<Self> = Affine::new_unchecked(MontFp!("62"), MontFp!("70"));
    }

    impl SWUConfig for TestSWUMapToCurveConfig {
        const ZETA: F127 = MontFp!("-1");
    }

    /// test that MontFp make a none zero element out of 1
    #[test]
    fn test_field_element_construction() {
        let a1 = F127::from(1);
        let a2 = F127::from(2);
        let a3 = F127::from(125);

        assert!(F127::from(0) == a2 + a3);
        assert!(F127::from(0) == a2 * a1 + a3);
    }

    #[test]
    fn test_field_division() {
        let num = F127::from(0x3d);
        let den = F127::from(0x7b);
        let num_on_den = F127::from(0x50);

        assert!(num / den == num_on_den);
    }

    /// The point of the test is to get a simple SWU compatible curve and make
    /// simple hash
    #[test]
    fn hash_arbitary_string_to_curve_swu() {
        let test_swu_to_curve_hasher = MapToCurveBasedHasher::<
            Projective<TestSWUMapToCurveConfig>,
            DefaultFieldHasher<Sha256, 128>,
            SWUMap<TestSWUMapToCurveConfig>,
        >::new(&[1])
        .unwrap();

        let hash_result = test_swu_to_curve_hasher.hash(b"if you stick a Babel fish in your ear you can instantly understand anything said to you in any form of language.").expect("fail to hash the string to curve");

        assert!(
            hash_result.is_on_curve(),
            "hash results into a point off the curve"
        );
    }

    /// Use a simple SWU compatible curve and map the whole field to it. We observe
    /// the map behaviour. Specifically, the map should be non-constant, all
    /// elements should be mapped to curve successfully. everything can be mapped
    #[test]
    fn map_field_to_curve_swu() {
        let test_map_to_curve = SWUMap::<TestSWUMapToCurveConfig>::new().unwrap();

        let mut map_range: Vec<Affine<TestSWUMapToCurveConfig>> = vec![];
        for current_field_element in 0..127 {
            map_range.push(
                test_map_to_curve
                    .map_to_curve(F127::from(current_field_element as u64))
                    .unwrap(),
            );
        }

        let mut counts = HashMap::new();

        let mode = map_range
            .iter()
            .copied()
            .max_by_key(|&n| {
                let count = counts.entry(n).or_insert(0);
                *count += 1;
                *count
            })
            .unwrap();

        assert!(
            *counts.get(&mode).unwrap() != 127,
            "a constant hash function is not good."
        );
    }
}<|MERGE_RESOLUTION|>--- conflicted
+++ resolved
@@ -22,13 +22,7 @@
 }
 
 /// Represents the SWU hash-to-curve map defined by `P`.
-<<<<<<< HEAD
-pub struct SWUMap<P: SWUConfig> {
-    curve_params: PhantomData<fn() -> P>,
-}
-=======
-pub struct SWUMap<P: SWUParams>(PhantomData<fn() -> P>);
->>>>>>> 6a9e22b9
+pub struct SWUMap<P: SWUConfig>(PhantomData<fn() -> P>);
 
 /// Trait defining a parity method on the Field elements based on [\[1\]] Section 4.1
 ///
