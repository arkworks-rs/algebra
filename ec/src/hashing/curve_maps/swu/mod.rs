use crate::models::short_weierstrass::SWCurveConfig;
use ark_ff::{BigInteger, Field, One, PrimeField, SquareRootField, Zero};
use ark_std::string::ToString;
use core::marker::PhantomData;

use crate::{
    hashing::{map_to_curve_hasher::MapToCurve, HashToCurveError},
    models::short_weierstrass::Affine,
};

/// Trait defining the necessary parameters for the SWU hash-to-curve method
/// for the curves of Weierstrass form of:
/// y^2 = x^3 + a*x + b where ab != 0. From [\[WB2019\]]
///
/// - [\[WB2019\]] <https://eprint.iacr.org/2019/403>
pub trait SWUParams: SWCurveConfig {
    /// An element of the base field that is not a square root see \[WB2019, Section 4\].
    /// It is also convenient to have $g(b/xi * a)$ to be square. In general
    /// we use a `XI` with low absolute value coefficients when they are
    /// represented as integers.
    const XI: Self::BaseField;
    /// An arbitrary nonsquare conveniently chosen to be a primitive element of the base field
    const ZETA: Self::BaseField;
    /// Square root of `THETA = Self::XI/Self::ZETA`.
    const XI_ON_ZETA_SQRT: Self::BaseField;
}

/// Represents the SWU hash-to-curve map defined by `P`.
pub struct SWUMap<P: SWUParams> {
    curve_params: PhantomData<fn() -> P>,
}

/// Trait defining a parity method on the Field elements based on [\[1\]] Section 4.1
///
/// - [\[1\]] <https://datatracker.ietf.org/doc/draft-irtf-cfrg-hash-to-curve/>
pub fn parity<F: Field>(element: &F) -> bool {
    element
        .to_base_prime_field_elements()
        .find(|&x| !x.is_zero())
        .map_or(false, |x| x.into_bigint().is_odd())
}

impl<P: SWUParams> MapToCurve<Affine<P>> for SWUMap<P> {
    /// Constructs a new map if `P` represents a valid map.
    fn new() -> Result<Self, HashToCurveError> {
        // Verifying that both XI and ZETA are non-squares
        if P::XI.legendre().is_qr() || P::ZETA.legendre().is_qr() {
            return Err(HashToCurveError::MapToCurveError(
                "both xi and zeta should be quadratic non-residues for the SWU map".to_string(),
            ));
        }

        // Verifying precomupted values
        let xi_on_zeta = P::XI / P::ZETA;
        match xi_on_zeta.sqrt() {
            Some(xi_on_zeta_sqrt) => {
                if xi_on_zeta_sqrt != P::XI_ON_ZETA_SQRT && xi_on_zeta_sqrt != -P::XI_ON_ZETA_SQRT {
                    return Err(HashToCurveError::MapToCurveError(
                        "precomputed P::XI_ON_ZETA_SQRT is not what it is supposed to be"
                            .to_string(),
                    ));
                }
            },
            None => {
                panic!(
                    "`xi_on_zeta` was expected to have a sqrt, since the numerator and denominator are non-residues and Legendre symbol is multiplicative. Q.E.D"
                );
            },
        }

        // Verifying the prerequisite for applicability  of SWU map
        if P::COEFF_A.is_zero() || P::COEFF_B.is_zero() {
            return Err(HashToCurveError::MapToCurveError("Simplified SWU requires a * b != 0 in the short Weierstrass form of y^2 = x^3 + a*x + b ".to_string()));
        }

        Ok(SWUMap {
            curve_params: PhantomData,
        })
    }

    /// Map an arbitrary base field element to a curve point.
    /// Based on
    /// <https://github.com/zcash/pasta_curves/blob/main/src/hashtocurve.rs>.
    fn map_to_curve(&self, point: P::BaseField) -> Result<Affine<P>, HashToCurveError> {
        // 1. tv1 = inv0(Z^2 * u^4 + Z * u^2)
        // 2. x1 = (-B / A) * (1 + tv1)
        // 3. If tv1 == 0, set x1 = B / (Z * A)
        // 4. gx1 = x1^3 + A * x1 + B
        //
        // We use the "Avoiding inversions" optimization in [WB2019, section 4.2]
        // (not to be confused with section 4.3):
        //
        //   here       [WB2019]
        //   -------    ---------------------------------
        //   Z          ξ
        //   u          t
        //   Z * u^2    ξ * t^2 (called u, confusingly)
        //   x1         X_0(t)
        //   x2         X_1(t)
        //   gx1        g(X_0(t))
        //   gx2        g(X_1(t))
        //
        // Using the "here" names:
        //    x1 = num_x1/div      = [B*(Z^2 * u^4 + Z * u^2 + 1)] / [-A*(Z^2 * u^4 + Z * u^2]
        //   gx1 = num_gx1/div_gx1 = [num_x1^3 + A * num_x1 * div^2 + B * div^3] / div^3
        let a = P::COEFF_A;
        let b = P::COEFF_B;
        let xi_t2 = P::XI * point.square();
        let ta = xi_t2.square() + xi_t2;
        let num_x1 = b * (ta + <P::BaseField as One>::one());
        let div = a * if ta.is_zero() { P::XI } else { -ta };
        let num2_x1 = num_x1.square();
        let div2 = div.square();
        let div3 = div2 * div;
        let num_gx1 = (num2_x1 + a * div2) * num_x1 + b * div3;

        // 5. x2 = Z * u^2 * x1
        let num_x2 = xi_t2 * num_x1; // same div

        // 6. gx2 = x2^3 + A * x2 + B  [optimized out; see below]
        // 7. If is_square(gx1), set x = x1 and y = sqrt(gx1)
        // 8. Else set x = x2 and y = sqrt(gx2)
        let gx1_square;
        let gx1;
        let zeta_gx1;

        assert!(
            !div3.is_zero(),
            "we have checked that neither a or xi are zero. Q.E.D."
        );
        let y1: P::BaseField = {
            gx1 = num_gx1 / div3;
            zeta_gx1 = P::ZETA * gx1;
            if gx1.legendre().is_qr() {
                gx1_square = true;
                gx1.sqrt()
                    .expect("We have checked that gx1 is a quadratic residue. Q.E.D")
            } else {
                gx1_square = false;
                zeta_gx1.sqrt().expect(
                    "zeta * gx1 is a quadratic residue because legard is multiplicative. Q.E.D",
                )
            }
        };

        // This magic also comes from a generalization of [WB2019, section 4.2].
        //
        // The Sarkar square root algorithm with input s gives us a square root of
        // h * s for free when s is not square, where h is a fixed nonsquare.
        // In our implementation, h = ROOT_OF_UNITY.
        // We know that Z / h is a square since both Z and h are
        // nonsquares. Precompute theta as a square root of Z / ROOT_OF_UNITY.
        //
        // We have gx2 = g(Z * u^2 * x1) = Z^3 * u^6 * gx1
        //                               = (Z * u^3)^2 * (Z/h * h * gx1)
        //                               = (Z * theta * u^3)^2 * (h * gx1)
        //
        // When gx1 is not square, y1 is a square root of h * gx1, and so Z * theta *
        // u^3 * y1 is a square root of gx2. Note that we don't actually need to
        // compute gx2.

        let y2 = P::XI_ON_ZETA_SQRT * xi_t2 * point * y1;
        let num_x = if gx1_square { num_x1 } else { num_x2 };
        let y = if gx1_square { y1 } else { y2 };

        let x_affine = num_x / div;
        let y_affine = if parity(&y) { -y } else { y };
<<<<<<< HEAD
        let point_on_curve = GroupAffine::<P>::new_unchecked(x_affine, y_affine);
=======
        let point_on_curve = Affine::<P>::new(x_affine, y_affine, false);
>>>>>>> 84ad186d
        assert!(
            point_on_curve.is_on_curve(),
            "swu mapped to a point off the curve"
        );
        Ok(point_on_curve)
    }
}<|MERGE_RESOLUTION|>--- conflicted
+++ resolved
@@ -165,11 +165,7 @@
 
         let x_affine = num_x / div;
         let y_affine = if parity(&y) { -y } else { y };
-<<<<<<< HEAD
-        let point_on_curve = GroupAffine::<P>::new_unchecked(x_affine, y_affine);
-=======
-        let point_on_curve = Affine::<P>::new(x_affine, y_affine, false);
->>>>>>> 84ad186d
+        let point_on_curve = Affine::<P>::new_unchecked(x_affine, y_affine);
         assert!(
             point_on_curve.is_on_curve(),
             "swu mapped to a point off the curve"
