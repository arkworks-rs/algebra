use crate::{
    hashing::{
        curve_maps::{
            swu::{SWUMap, SWUParams},
            wb::{WBMap, WBParams},
        },
        field_hashers::DefaultFieldHasher,
        map_to_curve_hasher::{MapToCurve, MapToCurveBasedHasher},
        HashToCurve,
    },
    models::SWModelParameters,
    short_weierstrass_jacobian::GroupAffine,
    ModelParameters,
};
use ark_ff::{
    biginteger::BigInteger64,
    field_new,
    fields::{FftParameters, Fp64, Fp64Parameters, FpParameters},
};

use ark_ff::SquareRootField;
use ark_std::vec::Vec;
use hashbrown::HashMap;

pub type F127 = Fp64<F127Parameters>;

pub struct F127Parameters;

impl Fp64Parameters for F127Parameters {}
impl FftParameters for F127Parameters {
    type BigInt = BigInteger64;

    // N = 126 => s = 1
    const TWO_ADICITY: u32 = 1;

    // sage: FF(3)^63
    // 126
    #[rustfmt::skip]
    const TWO_ADIC_ROOT_OF_UNITY: BigInteger64 = BigInteger64([126]);
}

impl FpParameters for F127Parameters {
    /// MODULUS = 127
    #[rustfmt::skip]
    const MODULUS: BigInteger64 = BigInteger64([127]);

    const MODULUS_BITS: u32 = 7;

    const CAPACITY: u32 = Self::MODULUS_BITS - 1;

    const REPR_SHAVE_BITS: u32 = 64 - Self::MODULUS_BITS;

    // Nearst greater power of 2^64 (2^64R) to 127 is 0 so R = 1
    // sage: FF(2^64)
    // 2
    #[rustfmt::skip]
    const R: BigInteger64 = BigInteger64([2]);

    /// R2 = R^2 % Self::MODULUS
    #[rustfmt::skip]
    const R2: BigInteger64 = BigInteger64([4]);

    /// INV = -MODULUS^{-1} mod 2^64
    // sage: R = Integers(2^64)
    // sage: R
    // Ring of integers modulo 18446744073709551616
    // sage: m = R(127)
    // sage: m^(-1)
    // 9150747060186627967
    // sage: -m^(-1)
    // 9295997013522923649
    const INV: u64 = 9295997013522923649;

    // sage: FF(3).multiplicative_order()
    // 126
    // Montgomery conversion 3 * 2 = 6 % 127
    /// GENERATOR = 3
    #[rustfmt::skip]
    const GENERATOR: BigInteger64 = BigInteger64([6]);

    /// (Self::MODULUS - 1) / 2
    #[rustfmt::skip]
    const MODULUS_MINUS_ONE_DIV_TWO: BigInteger64 = BigInteger64([63]);

    // T and T_MINUS_ONE_DIV_TWO, where MODULUS - 1 = 2^S * T
    // For T coprime to 2

    /// t for 2^s * t = MODULUS - 1
    // T = (MODULUS - 1) / 2^S =
    // 12208678567578594777604504606729831043093128246378069236549469339647
    // sage: factor(127-1)
    // 2 * 3^2 * 7
    // sage: (127-1)/2
    // 63
    #[rustfmt::skip]
    const T: BigInteger64 = BigInteger64([63]);

    // (T - 1) / 2 = (63 - 1)/2
    #[rustfmt::skip]
    const T_MINUS_ONE_DIV_TWO: BigInteger64 = BigInteger64([31]);
}

const F127_ZERO: F127 = field_new!(F127, "0");
const F127_ONE: F127 = field_new!(F127, "1");

struct TestSWUMapToCurveParams;

impl ModelParameters for TestSWUMapToCurveParams {
    type BaseField = F127;
    type ScalarField = F127;
}
/// just because not defining another field
///
/// from itertools import product
/// p = 127
/// FF = GF(p)
/// for a,b in product(range(0,p), range(0,p)):
///     try:
///         E = EllipticCurve([FF(a),FF(b)])
///         if E.order() == p:
///             print(E)
///     except:
///         pass
///
/// y^2 = x^3 + x + 63
impl SWModelParameters for TestSWUMapToCurveParams {
    /// COEFF_A = 1
    const COEFF_A: F127 = F127_ONE;

    /// COEFF_B = 1
    #[rustfmt::skip]
    const COEFF_B: F127 = field_new!(F127, "63");

    const COFACTOR: &'static [u64] = &[1];

    #[rustfmt::skip]
    const COFACTOR_INV: F127 = F127_ONE;

    /// AFFINE_GENERATOR_COEFFS = (G1_GENERATOR_X, G1_GENERATOR_Y)
    const AFFINE_GENERATOR_COEFFS: (Self::BaseField, Self::BaseField) =
        (field_new!(F127, "62"), field_new!(F127, "70"));
}

impl SWUParams for TestSWUMapToCurveParams {
    const XI: F127 = field_new!(F127, "-1");
    const ZETA: F127 = field_new!(F127, "3");
    const XI_ON_ZETA_SQRT: F127 = field_new!(F127, "13");
}

/// test that field_new make a none zero element out of 1
#[test]
fn test_field_element_construction() {
    let a1 = F127::from(1);
    let a2 = F127::from(2);
    let a3 = F127::from(125);

    assert!(F127::from(0) == a2 + a3);
    assert!(F127::from(0) == a2 * a1 + a3);
}

#[test]
fn test_field_division() {
    let num = F127::from(0x3d);
    let den = F127::from(0x7b);
    let num_on_den = F127::from(0x50);

    assert!(num / den == num_on_den);
}

/// Check that the hashing parameters are sane: zeta should be a non-square
#[test]
fn checking_the_hashing_parameters() {
    assert!(SquareRootField::legendre(&TestSWUMapToCurveParams::ZETA).is_qr() == false);
}

/// The point of the test is to get a simple SWU compatible curve and make
/// simple hash
#[test]
fn hash_arbitary_string_to_curve_swu() {
    use blake2::VarBlake2b;

    let test_swu_to_curve_hasher = MapToCurveBasedHasher::<
        GroupAffine<TestSWUMapToCurveParams>,
        DefaultFieldHasher<VarBlake2b>,
        SWUMap<TestSWUMapToCurveParams>,
    >::new(&[1])
    .unwrap();

    let hash_result = test_swu_to_curve_hasher.hash(b"if you stick a Babel fish in your ear you can instantly understand anything said to you in any form of language.").expect("fail to hash the string to curve");

    assert!(hash_result.x != F127_ZERO);
}

/// Use a simple SWU compatible curve and map the whole field to it. We observe
/// the map behaviour. Specifically, the map should be non-constant, all
/// elements should be mapped to curve successfully. everything can be mapped
#[test]
fn map_field_to_curve_swu() {
    let test_map_to_curve = SWUMap::<TestSWUMapToCurveParams>::new_map_to_curve(&[0]).unwrap();

    let mut map_range: Vec<GroupAffine<TestSWUMapToCurveParams>> = vec![];
    for current_field_element in 0..127 {
        map_range.push(
            test_map_to_curve
                .map_to_curve(F127::from(current_field_element as u64))
                .unwrap(),
        );
    }

    let mut counts = HashMap::new();

    let mode = map_range
        .iter()
        .copied()
        .max_by_key(|&n| {
            let count = counts.entry(n).or_insert(0);
            *count += 1;
            *count
        })
        .unwrap();

    assert!(*counts.get(&mode).unwrap() != 127);
}

<<<<<<< HEAD
/// Testing WB19 hashing on  small curvse
/// E_isogenous : Elliptic Curve defined by y^2 = x^3 + 109*x + 124 over Finite
/// Field of size 127
=======
// Testing wb19 on a small curve
// E_isogenous : Elliptic Curve defined by y^2 = x^3 + 109*x + 124 over Finite
// Field of size 127 E : y^2 = x^3 + 3
// Isogeny map
// (10*x^18*y + 59*x^17*y + 41*x^16*y + 48*x^15*y - 7*x^14*y + 6*x^13*y +
// 5*x^12*y + 62*x^11*y + 12*x^10*y + 36*x^9*y - 49*x^8*y - 18*x^7*y - 63*x^6*y
// - 43*x^5*y - 60*x^4*y - 18*x^3*y + 30*x^2*y - 57*x*y - 34*y)/(x^18 + 44*x^17
// - 63*x^16 + 52*x^15 + 3*x^14 + 38*x^13 - 30*x^12 + 11*x^11 - 42*x^10 - 13*x^9
// - 46*x^8 - 61*x^7 - 16*x^6 - 55*x^5 + 18*x^4 + 23*x^3 - 24*x^2 - 18*x + 32)
>>>>>>> 75d0b10e
struct TestSWU127MapToIsogenousCurveParams;

/// First we define the isogenous curve
/// sage: E_isogenous.order()
/// 127
impl ModelParameters for TestSWU127MapToIsogenousCurveParams {
    type BaseField = F127;
    type ScalarField = F127;
}

/// E_isogenous : Elliptic Curve defined by y^2 = x^3 + 109*x + 124 over Finite
/// Field of size 127
impl SWModelParameters for TestSWU127MapToIsogenousCurveParams {
    /// COEFF_A = 109
    const COEFF_A: F127 = field_new!(F127, "109");

    /// COEFF_B = 124
    #[rustfmt::skip]
    const COEFF_B: F127 = field_new!(F127, "124");

    const COFACTOR: &'static [u64] = &[1];

    #[rustfmt::skip]
    const COFACTOR_INV: F127 = F127_ONE;

    /// AFFINE_GENERATOR_COEFFS = (G1_GENERATOR_X, G1_GENERATOR_Y)
    const AFFINE_GENERATOR_COEFFS: (Self::BaseField, Self::BaseField) =
        (field_new!(F127, "84"), field_new!(F127, "2"));
}

/// SWU parameters for E_isogenous
impl SWUParams for TestSWU127MapToIsogenousCurveParams {
    /// NON-SQUARE = - 1
    const XI: F127 = field_new!(F127, "-1");
    /// A Primitive Root of unity = 3
    const ZETA: F127 = field_new!(F127, "3");
    /// sqrt(Xi/Zeta)
    const XI_ON_ZETA_SQRT: F127 = field_new!(F127, "13");
}

/// The struct defining our parameters for the target curve of hashing
struct TestWBF127MapToCurveParams;

impl ModelParameters for TestWBF127MapToCurveParams {
    type BaseField = F127;
    type ScalarField = F127;
}

/// E: Elliptic Curve defined by y^2 = x^3 + 3 over Finite
/// Field of size 127
impl SWModelParameters for TestWBF127MapToCurveParams {
    /// COEFF_A = 0
    const COEFF_A: F127 = F127_ZERO;

    /// COEFF_B = 3
    #[rustfmt::skip]
    const COEFF_B: F127 = field_new!(F127, "3");

    const COFACTOR: &'static [u64] = &[1];

    #[rustfmt::skip]
    const COFACTOR_INV: F127 = F127_ONE;

    /// AFFINE_GENERATOR_COEFFS = (G1_GENERATOR_X, G1_GENERATOR_Y)
    const AFFINE_GENERATOR_COEFFS: (Self::BaseField, Self::BaseField) =
        (field_new!(F127, "62"), field_new!(F127, "70"));
}

/// E_isogenous : Elliptic Curve defined by y^2 = x^3 + 109*x + 124 over Finite
/// Field of size 127
/// With psi: E_isogenous -> E
/// psi = (psi_x(x,y), psi_y(x,y))
/// where
/// psi_x: (-57*x^13 - 21*x^12 + 10*x^11 + 34*x^10 + 40*x^9 -
/// 13*x^8 + 32*x^7 - 32*x^6 + 23*x^5 - 14*x^4 + 39*x^3 + 23*x^2 + 63*x +
/// 4)/(x^12 - 13*x^11 + 11*x^10 - 33*x^9 - 30*x^8 + 30*x^7 + 34*x^6 - 44*x^5 +
/// 63*x^4 - 20*x^3 - 10*x^2 + 31*x + 2)
///
/// psi_y: (10*x^18*y + 59*x^17*y + 41*x^16*y + 48*x^15*y - 7*x^14*y + 6*x^13*y +
/// 5*x^12*y + 62*x^11*y + 12*x^10*y + 36*x^9*y - 49*x^8*y - 18*x^7*y - 63*x^6*y
/// - 43*x^5*y - 60*x^4*y - 18*x^3*y + 30*x^2*y - 57*x*y - 34*y)/(x^18 + 44*x^17
/// - 63*x^16 + 52*x^15 + 3*x^14 + 38*x^13 - 30*x^12 + 11*x^11 - 42*x^10 - 13*x^9
/// - 46*x^8 - 61*x^7 - 16*x^6 - 55*x^5 + 18*x^4 + 23*x^3 - 24*x^2 - 18*x + 32)
impl WBParams for TestWBF127MapToCurveParams {
    type IsogenousCurve = TestSWU127MapToIsogenousCurveParams;

    const PHI_X_NOM: &'static [<Self::IsogenousCurve as ModelParameters>::BaseField] = &[
        field_new!(F127, "4"),
        field_new!(F127, "63"),
        field_new!(F127, "23"),
        field_new!(F127, "39"),
        field_new!(F127, "-14"),
        field_new!(F127, "23"),
        field_new!(F127, "-32"),
        field_new!(F127, "32"),
        field_new!(F127, "-13"),
        field_new!(F127, "40"),
        field_new!(F127, "34"),
        field_new!(F127, "10"),
        field_new!(F127, "-21"),
        field_new!(F127, "-57"),
    ];

    const PHI_X_DEN: &'static [<Self::IsogenousCurve as ModelParameters>::BaseField] = &[
        field_new!(F127, "2"),
        field_new!(F127, "31"),
        field_new!(F127, "-10"),
        field_new!(F127, "-20"),
        field_new!(F127, "63"),
        field_new!(F127, "-44"),
        field_new!(F127, "34"),
        field_new!(F127, "30"),
        field_new!(F127, "-30"),
        field_new!(F127, "-33"),
        field_new!(F127, "11"),
        field_new!(F127, "-13"),
        field_new!(F127, "1"),
    ];

    const PHI_Y_NOM: &'static [<Self::IsogenousCurve as ModelParameters>::BaseField] = &[
        field_new!(F127, "-34"),
        field_new!(F127, "-57"),
        field_new!(F127, "30"),
        field_new!(F127, "-18"),
        field_new!(F127, "-60"),
        field_new!(F127, "-43"),
        field_new!(F127, "-63"),
        field_new!(F127, "-18"),
        field_new!(F127, "-49"),
        field_new!(F127, "36"),
        field_new!(F127, "12"),
        field_new!(F127, "62"),
        field_new!(F127, "5"),
        field_new!(F127, "6"),
        field_new!(F127, "-7"),
        field_new!(F127, "48"),
        field_new!(F127, "41"),
        field_new!(F127, "59"),
        field_new!(F127, "10"),
    ];

    const PHI_Y_DEN: &'static [<Self::IsogenousCurve as ModelParameters>::BaseField] = &[
        field_new!(F127, "32"),
        field_new!(F127, "-18"),
        field_new!(F127, "-24"),
        field_new!(F127, "23"),
        field_new!(F127, "18"),
        field_new!(F127, "-55"),
        field_new!(F127, "-16"),
        field_new!(F127, "-61"),
        field_new!(F127, "-46"),
        field_new!(F127, "-13"),
        field_new!(F127, "-42"),
        field_new!(F127, "11"),
        field_new!(F127, "-30"),
        field_new!(F127, "38"),
        field_new!(F127, "3"),
        field_new!(F127, "52"),
        field_new!(F127, "-63"),
        field_new!(F127, "44"),
        field_new!(F127, "1"),
    ];
}

<<<<<<< HEAD
/// The point of the test is to get a simpl SWU compatible curve
=======
/// The point of the test is to get a simple WB compatible curve
>>>>>>> 75d0b10e
/// and make simple hash
#[test]
fn hash_arbitary_string_to_curve_wb() {
    use blake2::VarBlake2b;

    let test_wb_to_curve_hasher = MapToCurveBasedHasher::<
        GroupAffine<TestWBF127MapToCurveParams>,
        DefaultFieldHasher<VarBlake2b>,
        WBMap<TestWBF127MapToCurveParams>,
    >::new(&[1])
    .unwrap();

    let hash_result = test_wb_to_curve_hasher.hash(b"if you stick a Babel fish in your ear you can instantly understand anything said to you in any form of language.").expect("fail to hash the string to curve");

    assert!(hash_result.x != F127_ZERO);
}<|MERGE_RESOLUTION|>--- conflicted
+++ resolved
@@ -188,7 +188,11 @@
 
     let hash_result = test_swu_to_curve_hasher.hash(b"if you stick a Babel fish in your ear you can instantly understand anything said to you in any form of language.").expect("fail to hash the string to curve");
 
-    assert!(hash_result.x != F127_ZERO);
+    assert!(
+            hash_result.is_on_curve(),
+            "hash results into a point off the curve"
+    );
+
 }
 
 /// Use a simple SWU compatible curve and map the whole field to it. We observe
@@ -219,24 +223,13 @@
         })
         .unwrap();
 
-    assert!(*counts.get(&mode).unwrap() != 127);
-}
-
-<<<<<<< HEAD
-/// Testing WB19 hashing on  small curvse
+    assert!(*counts.get(&mode).unwrap() != 127, "a constant hash function is not good.");
+}
+
+/// Testing WB19 hashing on a small curve
 /// E_isogenous : Elliptic Curve defined by y^2 = x^3 + 109*x + 124 over Finite
 /// Field of size 127
-=======
-// Testing wb19 on a small curve
-// E_isogenous : Elliptic Curve defined by y^2 = x^3 + 109*x + 124 over Finite
-// Field of size 127 E : y^2 = x^3 + 3
-// Isogeny map
-// (10*x^18*y + 59*x^17*y + 41*x^16*y + 48*x^15*y - 7*x^14*y + 6*x^13*y +
-// 5*x^12*y + 62*x^11*y + 12*x^10*y + 36*x^9*y - 49*x^8*y - 18*x^7*y - 63*x^6*y
-// - 43*x^5*y - 60*x^4*y - 18*x^3*y + 30*x^2*y - 57*x*y - 34*y)/(x^18 + 44*x^17
-// - 63*x^16 + 52*x^15 + 3*x^14 + 38*x^13 - 30*x^12 + 11*x^11 - 42*x^10 - 13*x^9
-// - 46*x^8 - 61*x^7 - 16*x^6 - 55*x^5 + 18*x^4 + 23*x^3 - 24*x^2 - 18*x + 32)
->>>>>>> 75d0b10e
+/// Isogenous to E : y^2 = x^3 + 3
 struct TestSWU127MapToIsogenousCurveParams;
 
 /// First we define the isogenous curve
@@ -401,11 +394,7 @@
     ];
 }
 
-<<<<<<< HEAD
-/// The point of the test is to get a simpl SWU compatible curve
-=======
 /// The point of the test is to get a simple WB compatible curve
->>>>>>> 75d0b10e
 /// and make simple hash
 #[test]
 fn hash_arbitary_string_to_curve_wb() {
@@ -420,5 +409,11 @@
 
     let hash_result = test_wb_to_curve_hasher.hash(b"if you stick a Babel fish in your ear you can instantly understand anything said to you in any form of language.").expect("fail to hash the string to curve");
 
-    assert!(hash_result.x != F127_ZERO);
+    assert!(hash_result.x != F127_ZERO && hash_result.y != F127_ZERO, "we assume that not both a and b coefficienst are zero for the test curve");
+    
+    assert!(
+            hash_result.is_on_curve(),
+            "hash results into a point off the curve"
+    );
+
 }