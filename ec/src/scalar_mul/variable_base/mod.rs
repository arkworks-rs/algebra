--- conflicted
+++ resolved
@@ -42,26 +42,13 @@
         bases: &[Self::MulBase],
         bigints: &[<Self::ScalarField as PrimeField>::BigInt],
     ) -> Self {
-<<<<<<< HEAD
         Self::default_msm_bigint(bases, bigints)
     }
-
+ 
     /// Raw optimized implementation of multi-scalar multiplication, only for usage by curve models.
-    fn default_msm_bigint(
-        bases: &[Self::MulBase],
-        bigints: &[<Self::ScalarField as PrimeField>::BigInt],
-    ) -> Self {
-        let size = ark_std::cmp::min(bases.len(), bigints.len());
-        let scalars = &bigints[..size];
-        let bases = &bases[..size];
-        let scalars_and_bases_iter = scalars.iter().zip(bases).filter(|(s, _)| !s.is_zero());
-
-        let c = if size < 32 {
-            3
-=======
+    fn msm_bigint_default() {
         if Self::NEGATION_IS_CHEAP {
             msm_bigint_wnaf(bases, bigints)
->>>>>>> e6159138
         } else {
             msm_bigint(bases, bigints)
         }
