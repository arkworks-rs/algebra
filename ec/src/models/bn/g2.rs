--- conflicted
+++ resolved
@@ -98,15 +98,9 @@
 
 impl<P: BnConfig> From<G2Affine<P>> for G2Prepared<P> {
     fn from(q: G2Affine<P>) -> Self {
-<<<<<<< HEAD
         if q.is_zero() {
             G2Prepared {
-                ell_coeffs: vec![],
-=======
-        if q.infinity {
-            Self {
                 ell_coeffs: Vec::new(),
->>>>>>> da611a3c
                 infinity: true,
             }
         } else {
