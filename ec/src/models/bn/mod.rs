--- conflicted
+++ resolved
@@ -29,21 +29,12 @@
     const ATE_LOOP_COUNT: &'static [i8];
 
     const TWIST_TYPE: TwistType;
-<<<<<<< HEAD
-    const TWIST_MUL_BY_Q_X: Fp2<Self::Fp2Params>;
-    const TWIST_MUL_BY_Q_Y: Fp2<Self::Fp2Params>;
-    type Fp: PrimeField + Into<<Self::Fp as PrimeField>::BigInt>;
-    type Fp2Params: Fp2Config<Fp = Self::Fp>;
-    type Fp6Params: Fp6Config<Fp2Params = Self::Fp2Params>;
-    type Fp12Params: Fp12Parameters<Fp6Params = Self::Fp6Params>;
-=======
     const TWIST_MUL_BY_Q_X: Fp2<Self::Fp2Config>;
     const TWIST_MUL_BY_Q_Y: Fp2<Self::Fp2Config>;
-    type Fp: PrimeField + SquareRootField + Into<<Self::Fp as PrimeField>::BigInt>;
+    type Fp: PrimeField + Into<<Self::Fp as PrimeField>::BigInt>;
     type Fp2Config: Fp2Config<Fp = Self::Fp>;
     type Fp6Config: Fp6Config<Fp2Config = Self::Fp2Config>;
     type Fp12Config: Fp12Config<Fp6Config = Self::Fp6Config>;
->>>>>>> bf1e2421
     type G1Parameters: SWModelParameters<BaseField = Self::Fp>;
     type G2Parameters: SWModelParameters<
         BaseField = Fp2<Self::Fp2Config>,
