--- conflicted
+++ resolved
@@ -272,31 +272,6 @@
     }
 }
 
-<<<<<<< HEAD
-impl<P: Parameters> ToBytes for GroupAffine<P> {
-    #[inline]
-    fn write<W: Write>(&self, mut writer: W) -> IoResult<()> {
-        self.x.write(&mut writer)?;
-        self.y.write(&mut writer)?;
-        self.infinity.write(&mut writer)
-    }
-}
-
-impl<P: Parameters> FromBytes for GroupAffine<P> {
-    #[inline]
-    fn read<R: Read>(mut reader: R) -> IoResult<Self> {
-        let x = P::BaseField::read(&mut reader)?;
-        let y = P::BaseField::read(&mut reader)?;
-        let infinity = bool::read(reader)?;
-        match infinity {
-            true => Ok(Self::zero()),
-            false => Ok(Self::new_unchecked(x, y)),
-        }
-    }
-}
-
-=======
->>>>>>> 80857c97
 impl<P: Parameters> Default for GroupAffine<P> {
     #[inline]
     fn default() -> Self {
