use ark_serialize::{
    CanonicalDeserialize, CanonicalSerialize, Compress, SerializationError, Valid, Validate,
};
use ark_std::{
    borrow::Borrow,
    fmt::{Debug, Display, Formatter, Result as FmtResult},
    io::{Read, Write},
    ops::{Add, Mul, Neg, Sub},
    rand::{
        distributions::{Distribution, Standard},
        Rng,
    },
    vec::*,
    One, Zero,
};

use ark_ff::{fields::Field, AdditiveGroup, PrimeField, ToConstraintField, UniformRand};

use educe::Educe;
use zeroize::Zeroize;

<<<<<<< HEAD
use super::{Projective, SWCurveConfig, SWFlags, ZeroInd};
=======
use super::{bucket::Bucket, Projective, SWCurveConfig, SWFlags};
>>>>>>> da611a3c
use crate::AffineRepr;

/// Affine coordinates for a point on an elliptic curve in short Weierstrass
/// form, over the base field `P::BaseField`.
#[derive(Educe)]
#[educe(Copy, Clone, PartialEq, Eq, Hash)]
#[must_use]
pub struct Affine<P: SWCurveConfig> {
    #[doc(hidden)]
    pub x: P::BaseField,
    #[doc(hidden)]
    pub y: P::BaseField,
    #[doc(hidden)]
    pub infinity: P::ZeroIndicator,
}

impl<P: SWCurveConfig> PartialEq<Projective<P>> for Affine<P> {
    fn eq(&self, other: &Projective<P>) -> bool {
        self.into_group() == *other
    }
}

impl<P: SWCurveConfig> Display for Affine<P> {
    fn fmt(&self, f: &mut Formatter<'_>) -> FmtResult {
        match self.is_zero() {
            true => write!(f, "infinity"),
            false => write!(f, "({}, {})", self.x, self.y),
        }
    }
}

impl<P: SWCurveConfig> Debug for Affine<P> {
    fn fmt(&self, f: &mut Formatter<'_>) -> FmtResult {
        match self.is_zero() {
            true => write!(f, "infinity"),
            false => write!(f, "({}, {})", self.x, self.y),
        }
    }
}

impl<P: SWCurveConfig> Affine<P> {
    /// Constructs a group element from x and y coordinates.
    /// Performs checks to ensure that the point is on the curve and is in the right subgroup.
    pub fn new(x: P::BaseField, y: P::BaseField) -> Self {
        let point = Self {
            x,
            y,
            infinity: P::ZeroIndicator::IS_NOT_ZERO,
        };
        assert!(point.is_on_curve());
        assert!(point.is_in_correct_subgroup_assuming_on_curve());
        point
    }

    /// Constructs a group element from x and y coordinates.
    ///
    /// # Warning
    ///
    /// Does *not* perform any checks to ensure the point is in the curve or
    /// is in the right subgroup.
    pub const fn new_unchecked(x: P::BaseField, y: P::BaseField) -> Self {
        Self {
            x,
            y,
            infinity: P::ZeroIndicator::IS_NOT_ZERO,
        }
    }

    pub const fn identity() -> Self {
        // Setting these to zero is *load-bearing* and important.
        // These are the values that represent the identity element
        // when `P::ZeroIndicator` is `()`.
        Self {
            x: P::BaseField::ZERO,
            y: P::BaseField::ZERO,
            infinity: P::ZeroIndicator::IS_ZERO,
        }
    }

    /// Attempts to construct an affine point given an x-coordinate. The
    /// point is not guaranteed to be in the prime order subgroup.
    ///
    /// If and only if `greatest` is set will the lexicographically
    /// largest y-coordinate be selected.
    #[allow(dead_code)]
    pub fn get_point_from_x_unchecked(x: P::BaseField, greatest: bool) -> Option<Self> {
        Self::get_ys_from_x_unchecked(x).map(|(smaller, larger)| {
            if greatest {
                Self::new_unchecked(x, larger)
            } else {
                Self::new_unchecked(x, smaller)
            }
        })
    }

    /// Returns the two possible y-coordinates corresponding to the given x-coordinate.
    /// The corresponding points are not guaranteed to be in the prime-order subgroup,
    /// but are guaranteed to be on the curve. That is, this method returns `None`
    /// if the x-coordinate corresponds to a non-curve point.
    ///
    /// The results are sorted by lexicographical order.
    /// This means that, if `P::BaseField: PrimeField`, the results are sorted as integers.
    pub fn get_ys_from_x_unchecked(x: P::BaseField) -> Option<(P::BaseField, P::BaseField)> {
        // Compute the curve equation x^3 + Ax + B.
        // Since Rust does not optimise away additions with zero, we explicitly check
        // for that case here, and avoid multiplication by `a` if possible.
        let mut x3_plus_ax_plus_b = P::add_b(x.square() * x);
        if !P::COEFF_A.is_zero() {
            x3_plus_ax_plus_b += P::mul_by_a(x)
        };
        let y = x3_plus_ax_plus_b.sqrt()?;
        let neg_y = -y;
        match y < neg_y {
            true => Some((y, neg_y)),
            false => Some((neg_y, y)),
        }
    }

    /// Checks if `self` is a valid point on the curve.
    pub fn is_on_curve(&self) -> bool {
<<<<<<< HEAD
        if !self.is_zero() {
=======
        if self.infinity {
            true
        } else {
>>>>>>> da611a3c
            // Rust does not optimise away addition with zero
            let mut x3b = P::add_b(self.x.square() * self.x);
            if !P::COEFF_A.is_zero() {
                x3b += P::mul_by_a(self.x);
            };
            self.y.square() == x3b
        }
    }

    pub fn to_flags(&self) -> SWFlags {
        if self.is_zero() {
            SWFlags::PointAtInfinity
        } else if self.y <= -self.y {
            SWFlags::YIsPositive
        } else {
            SWFlags::YIsNegative
        }
    }

    pub fn double_to_bucket(&self) -> Bucket<P> {
        if self.infinity {
            Bucket::ZERO
        } else {
            // https://www.hyperelliptic.org/EFD/g1p/auto-shortw-xyzz.html#doubling-mdbl-2008-s-1
            // U = 2*Y1
            let u = self.y.double();
            // V = U^2
            let v = u.square();
            // W = U*V
            let w = u * &v;
            // S = X1*V
            let s = self.x * &v;
            // M = 3*X1^2+a
            let mut m = self.x.square();
            m += m.double();
            if !P::COEFF_A.is_zero() {
                m += P::COEFF_A;
            }
            // X3 = M^2-2*S
            let x = m.square() - s.double();
            // Y3 = M*(S-X3)-W*Y1
            let y = m * (s - x) - w * self.y;
            Bucket {
                x,
                y,
                // ZZ3 = V
                zz: v,
                // ZZZ3 = W
                zzz: w,
            }
        }
    }
}

impl<P: SWCurveConfig> Affine<P> {
    /// Checks if `self` is in the subgroup having order that equaling that of
    /// `P::ScalarField`.
    // DISCUSS Maybe these function names are too verbose?
    pub fn is_in_correct_subgroup_assuming_on_curve(&self) -> bool {
        P::is_in_correct_subgroup_assuming_on_curve(self)
    }
}

impl<P: SWCurveConfig> Zeroize for Affine<P> {
    // The phantom data does not contain element-specific data
    // and thus does not need to be zeroized.
    fn zeroize(&mut self) {
        self.x.zeroize();
        self.y.zeroize();
        self.infinity.zeroize();
    }
}

impl<P: SWCurveConfig> Distribution<Affine<P>> for Standard {
    /// Generates a uniformly random instance of the curve.
    #[inline]
    fn sample<R: Rng + ?Sized>(&self, rng: &mut R) -> Affine<P> {
        loop {
            let x = P::BaseField::rand(rng);
            let greatest = rng.gen();

            if let Some(p) = Affine::get_point_from_x_unchecked(x, greatest) {
                return p.mul_by_cofactor();
            }
        }
    }
}

impl<P: SWCurveConfig> AffineRepr for Affine<P> {
    type Config = P;
    type BaseField = P::BaseField;
    type ScalarField = P::ScalarField;
    type Group = Projective<P>;

<<<<<<< HEAD
    fn xy(&self) -> Option<(&Self::BaseField, &Self::BaseField)> {
        (!self.is_zero()).then(|| (&self.x, &self.y))
=======
    const ZERO: Self = Affine {
        x: P::BaseField::ZERO,
        y: P::BaseField::ZERO,
        infinity: true,
    };

    fn xy(&self) -> Option<(Self::BaseField, Self::BaseField)> {
        (!self.infinity).then_some((self.x, self.y))
>>>>>>> da611a3c
    }

    #[inline]
    fn generator() -> Self {
        P::GENERATOR
    }

    fn zero() -> Self {
<<<<<<< HEAD
        Self::identity()
=======
        Self::ZERO
>>>>>>> da611a3c
    }

    fn from_random_bytes(bytes: &[u8]) -> Option<Self> {
        P::BaseField::from_random_bytes_with_flags::<SWFlags>(bytes).and_then(|(x, flags)| {
            // if x is valid and is zero and only the infinity flag is set, then parse this
            // point as infinity. For all other choices, get the original point.
            if x.is_zero() && flags.is_infinity() {
                Some(Self::identity())
            } else if let Some(y_is_positive) = flags.is_positive() {
                Self::get_point_from_x_unchecked(x, y_is_positive)
                // Unwrap is safe because it's not zero.
            } else {
                None
            }
        })
    }

    fn mul_bigint(&self, by: impl AsRef<[u64]>) -> Self::Group {
        P::mul_affine(self, by.as_ref())
    }

    /// Multiplies this element by the cofactor and output the
    /// resulting projective element.
    fn mul_by_cofactor_to_group(&self) -> Self::Group {
        P::mul_affine(self, Self::Config::COFACTOR)
    }

    /// Performs cofactor clearing.
    /// The default method is simply to multiply by the cofactor.
    /// Some curves can implement a more efficient algorithm.
    fn clear_cofactor(&self) -> Self {
        P::clear_cofactor(self)
    }
}

impl<P: SWCurveConfig> Neg for Affine<P> {
    type Output = Self;

    /// If `self.is_zero()`, returns `self` (`== Self::zero()`).
    /// Else, returns `(x, -y)`, where `self = (x, y)`.
    #[inline]
    fn neg(mut self) -> Self {
        self.y.neg_in_place();
        self
    }
}

impl<P: SWCurveConfig, T: Borrow<Self>> Add<T> for Affine<P> {
    type Output = Projective<P>;
    fn add(self, other: T) -> Projective<P> {
        // TODO implement more efficient formulae when z1 = z2 = 1.
        let mut copy = self.into_group();
        copy += other.borrow();
        copy
    }
}

impl<P: SWCurveConfig> Add<Projective<P>> for Affine<P> {
    type Output = Projective<P>;
    fn add(self, other: Projective<P>) -> Projective<P> {
        other + self
    }
}

impl<'a, P: SWCurveConfig> Add<&'a Projective<P>> for Affine<P> {
    type Output = Projective<P>;
    fn add(self, other: &'a Projective<P>) -> Projective<P> {
        *other + self
    }
}

impl<P: SWCurveConfig, T: Borrow<Self>> Sub<T> for Affine<P> {
    type Output = Projective<P>;
    fn sub(self, other: T) -> Projective<P> {
        let mut copy = self.into_group();
        copy -= other.borrow();
        copy
    }
}

impl<P: SWCurveConfig> Sub<Projective<P>> for Affine<P> {
    type Output = Projective<P>;
    fn sub(self, other: Projective<P>) -> Projective<P> {
        self + (-other)
    }
}

impl<'a, P: SWCurveConfig> Sub<&'a Projective<P>> for Affine<P> {
    type Output = Projective<P>;
    fn sub(self, other: &'a Projective<P>) -> Projective<P> {
        self + (-*other)
    }
}

impl<P: SWCurveConfig> Default for Affine<P> {
    #[inline]
    fn default() -> Self {
        Self::identity()
    }
}

impl<P: SWCurveConfig, T: Borrow<P::ScalarField>> Mul<T> for Affine<P> {
    type Output = Projective<P>;

    #[inline]
    fn mul(self, other: T) -> Self::Output {
        self.mul_bigint(other.borrow().into_bigint())
    }
}

// The projective point X, Y, Z is represented in the affine
// coordinates as X/Z^2, Y/Z^3.
impl<P: SWCurveConfig> From<Projective<P>> for Affine<P> {
    #[inline]
    fn from(p: Projective<P>) -> Self {
        if p.is_zero() {
            Self::identity()
        } else if p.z.is_one() {
            // If Z is one, the point is already normalized.
            Self::new_unchecked(p.x, p.y)
        } else {
            // Z is nonzero, so it must have an inverse in a field.
            let zinv = p.z.inverse().unwrap();
            let zinv_squared = zinv.square();

            // X/Z^2
            let x = p.x * &zinv_squared;

            // Y/Z^3
            let y = p.y * &(zinv_squared * &zinv);

            Self::new_unchecked(x, y)
        }
    }
}

impl<P: SWCurveConfig> CanonicalSerialize for Affine<P> {
    #[inline]
    fn serialize_with_mode<W: Write>(
        &self,
        writer: W,
        compress: ark_serialize::Compress,
    ) -> Result<(), SerializationError> {
        P::serialize_with_mode(self, writer, compress)
    }

    #[inline]
    fn serialized_size(&self, compress: Compress) -> usize {
        P::serialized_size(compress)
    }
}

impl<P: SWCurveConfig> Valid for Affine<P> {
    fn check(&self) -> Result<(), SerializationError> {
        if self.is_on_curve() && self.is_in_correct_subgroup_assuming_on_curve() {
            Ok(())
        } else {
            Err(SerializationError::InvalidData)
        }
    }
}

impl<P: SWCurveConfig> CanonicalDeserialize for Affine<P> {
    fn deserialize_with_mode<R: Read>(
        reader: R,
        compress: Compress,
        validate: Validate,
    ) -> Result<Self, SerializationError> {
        P::deserialize_with_mode(reader, compress, validate)
    }
}

impl<M: SWCurveConfig, ConstraintF: Field> ToConstraintField<ConstraintF> for Affine<M>
where
    M::BaseField: ToConstraintField<ConstraintF>,
    M::ZeroIndicator: ToConstraintField<ConstraintF>,
{
    #[inline]
    fn to_field_elements(&self) -> Option<Vec<ConstraintF>> {
        let mut x = self.x.to_field_elements()?;
        let y = self.y.to_field_elements()?;
        let infinity = self.infinity.to_field_elements()?;
        x.extend_from_slice(&y);
        x.extend_from_slice(&infinity);
        Some(x)
    }
}<|MERGE_RESOLUTION|>--- conflicted
+++ resolved
@@ -19,11 +19,7 @@
 use educe::Educe;
 use zeroize::Zeroize;
 
-<<<<<<< HEAD
-use super::{Projective, SWCurveConfig, SWFlags, ZeroInd};
-=======
-use super::{bucket::Bucket, Projective, SWCurveConfig, SWFlags};
->>>>>>> da611a3c
+use super::{bucket::Bucket, Projective, SWCurveConfig, SWFlags, ZeroInd};
 use crate::AffineRepr;
 
 /// Affine coordinates for a point on an elliptic curve in short Weierstrass
@@ -144,13 +140,9 @@
 
     /// Checks if `self` is a valid point on the curve.
     pub fn is_on_curve(&self) -> bool {
-<<<<<<< HEAD
-        if !self.is_zero() {
-=======
-        if self.infinity {
+        if self.is_zero() {
             true
         } else {
->>>>>>> da611a3c
             // Rust does not optimise away addition with zero
             let mut x3b = P::add_b(self.x.square() * self.x);
             if !P::COEFF_A.is_zero() {
@@ -171,7 +163,7 @@
     }
 
     pub fn double_to_bucket(&self) -> Bucket<P> {
-        if self.infinity {
+        if self.is_zero() {
             Bucket::ZERO
         } else {
             // https://www.hyperelliptic.org/EFD/g1p/auto-shortw-xyzz.html#doubling-mdbl-2008-s-1
@@ -245,19 +237,10 @@
     type ScalarField = P::ScalarField;
     type Group = Projective<P>;
 
-<<<<<<< HEAD
-    fn xy(&self) -> Option<(&Self::BaseField, &Self::BaseField)> {
-        (!self.is_zero()).then(|| (&self.x, &self.y))
-=======
-    const ZERO: Self = Affine {
-        x: P::BaseField::ZERO,
-        y: P::BaseField::ZERO,
-        infinity: true,
-    };
+    const ZERO: Self = Self::identity();
 
     fn xy(&self) -> Option<(Self::BaseField, Self::BaseField)> {
-        (!self.infinity).then_some((self.x, self.y))
->>>>>>> da611a3c
+        (!self.is_zero()).then(|| (self.x, self.y))
     }
 
     #[inline]
@@ -266,11 +249,7 @@
     }
 
     fn zero() -> Self {
-<<<<<<< HEAD
-        Self::identity()
-=======
         Self::ZERO
->>>>>>> da611a3c
     }
 
     fn from_random_bytes(bytes: &[u8]) -> Option<Self> {
