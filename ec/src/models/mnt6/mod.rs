use crate::{
    models::{ModelParameters, SWModelParameters},
    PairingEngine,
};
use ark_ff::{
    fp3::{Fp3, Fp3Config},
    fp6_2over3::{Fp6, Fp6Config},
    BitIteratorBE, Field, PrimeField,
};
use num_traits::{One, Zero};

use core::marker::PhantomData;

pub mod g1;
pub mod g2;

use self::g2::{AteAdditionCoefficients, AteDoubleCoefficients, G2ProjectiveExtended};
pub use self::{
    g1::{G1Affine, G1Prepared, G1Projective},
    g2::{G2Affine, G2Prepared, G2Projective},
};

pub type GT<P> = Fp6<P>;

pub trait MNT6Parameters: 'static {
    const TWIST: Fp3<Self::Fp3Config>;
    const TWIST_COEFF_A: Fp3<Self::Fp3Config>;
    const ATE_LOOP_COUNT: &'static [u64];
    const ATE_IS_LOOP_COUNT_NEG: bool;
    const FINAL_EXPONENT_LAST_CHUNK_1: <Self::Fp as PrimeField>::BigInt;
    const FINAL_EXPONENT_LAST_CHUNK_W0_IS_NEG: bool;
    const FINAL_EXPONENT_LAST_CHUNK_ABS_OF_W0: <Self::Fp as PrimeField>::BigInt;
<<<<<<< HEAD
    type Fp: PrimeField + Into<<Self::Fp as PrimeField>::BigInt>;
    type Fr: PrimeField + Into<<Self::Fr as PrimeField>::BigInt>;
    type Fp3Params: Fp3Config<Fp = Self::Fp>;
    type Fp6Params: Fp6Config<Fp3Params = Self::Fp3Params>;
=======
    type Fp: PrimeField + SquareRootField + Into<<Self::Fp as PrimeField>::BigInt>;
    type Fr: PrimeField + SquareRootField + Into<<Self::Fr as PrimeField>::BigInt>;
    type Fp3Config: Fp3Config<Fp = Self::Fp>;
    type Fp6Config: Fp6Config<Fp3Config = Self::Fp3Config>;
>>>>>>> bf1e2421
    type G1Parameters: SWModelParameters<BaseField = Self::Fp, ScalarField = Self::Fr>;
    type G2Parameters: SWModelParameters<
        BaseField = Fp3<Self::Fp3Config>,
        ScalarField = <Self::G1Parameters as ModelParameters>::ScalarField,
    >;
}

#[derive(Derivative)]
#[derivative(Copy, Clone, PartialEq, Eq, Debug, Hash)]
pub struct MNT6<P: MNT6Parameters>(PhantomData<fn() -> P>);

impl<P: MNT6Parameters> MNT6<P> {
    fn doubling_step_for_flipped_miller_loop(
        r: &G2ProjectiveExtended<P>,
    ) -> (G2ProjectiveExtended<P>, AteDoubleCoefficients<P>) {
        let a = r.t.square();
        let b = r.x.square();
        let c = r.y.square();
        let d = c.square();
        let e = (r.x + &c).square() - &b - &d;
        let f = (b + &b + &b) + &(P::TWIST_COEFF_A * &a);
        let g = f.square();

        let d_eight = d.double().double().double();

        let e2 = e.double();
        let x = g - &e2.double();
        let y = -d_eight + &(f * &(e2 - &x));
        let z = (r.y + &r.z).square() - &c - &r.z.square();
        let t = z.square();

        let r2 = G2ProjectiveExtended { x, y, z, t };
        let coeff = AteDoubleCoefficients {
            c_h: (r2.z + &r.t).square() - &r2.t - &a,
            c_4c: c + &c + &c + &c,
            c_j: (f + &r.t).square() - &g - &a,
            c_l: (f + &r.x).square() - &g - &b,
        };

        (r2, coeff)
    }

    fn mixed_addition_step_for_flipped_miller_loop(
        x: &Fp3<P::Fp3Config>,
        y: &Fp3<P::Fp3Config>,
        r: &G2ProjectiveExtended<P>,
    ) -> (G2ProjectiveExtended<P>, AteAdditionCoefficients<P>) {
        let a = y.square();
        let b = r.t * x;
        let d = ((r.z + y).square() - &a - &r.t) * &r.t;
        let h = b - &r.x;
        let i = h.square();
        let e = i + &i + &i + &i;
        let j = h * &e;
        let v = r.x * &e;
        let ry2 = r.y.double();
        let l1 = d - &ry2;

        let x = l1.square() - &j - &(v + &v);
        let y = l1 * &(v - &x) - &(j * &ry2);
        let z = (r.z + &h).square() - &r.t - &i;
        let t = z.square();

        let r2 = G2ProjectiveExtended { x, y, z, t };
        let coeff = AteAdditionCoefficients { c_l1: l1, c_rz: z };

        (r2, coeff)
    }

    pub fn ate_miller_loop(p: &G1Prepared<P>, q: &G2Prepared<P>) -> Fp6<P::Fp6Config> {
        let l1_coeff = Fp3::new(p.x, P::Fp::zero(), P::Fp::zero()) - &q.x_over_twist;

        let mut f = <Fp6<P::Fp6Config>>::one();

        let mut add_idx: usize = 0;

        // code below gets executed for all bits (EXCEPT the MSB itself) of
        // mnt6_param_p (skipping leading zeros) in MSB to LSB order
        for (bit, dc) in BitIteratorBE::without_leading_zeros(P::ATE_LOOP_COUNT)
            .skip(1)
            .zip(&q.double_coefficients)
        {
            let g_rr_at_p = Fp6::new(
                dc.c_l - &dc.c_4c - &(dc.c_j * &p.x_twist),
                dc.c_h * &p.y_twist,
            );

            f = f.square() * &g_rr_at_p;

            if bit {
                let ac = &q.addition_coefficients[add_idx];
                add_idx += 1;

                let g_rq_at_p = Fp6::new(
                    ac.c_rz * &p.y_twist,
                    -(q.y_over_twist * &ac.c_rz + &(l1_coeff * &ac.c_l1)),
                );
                f *= &g_rq_at_p;
            }
        }

        if P::ATE_IS_LOOP_COUNT_NEG {
            let ac = &q.addition_coefficients[add_idx];

            let g_rnegr_at_p = Fp6::new(
                ac.c_rz * &p.y_twist,
                -(q.y_over_twist * &ac.c_rz + &(l1_coeff * &ac.c_l1)),
            );
            f = (f * &g_rnegr_at_p).inverse().unwrap();
        }

        f
    }

    pub fn final_exponentiation(value: &Fp6<P::Fp6Config>) -> GT<P::Fp6Config> {
        let value_inv = value.inverse().unwrap();
        let value_to_first_chunk = Self::final_exponentiation_first_chunk(value, &value_inv);
        let value_inv_to_first_chunk = Self::final_exponentiation_first_chunk(&value_inv, value);
        Self::final_exponentiation_last_chunk(&value_to_first_chunk, &value_inv_to_first_chunk)
    }

    fn final_exponentiation_first_chunk(
        elt: &Fp6<P::Fp6Config>,
        elt_inv: &Fp6<P::Fp6Config>,
    ) -> Fp6<P::Fp6Config> {
        // (q^3-1)*(q+1)

        // elt_q3 = elt^(q^3)
        let mut elt_q3 = *elt;
        elt_q3.conjugate();
        // elt_q3_over_elt = elt^(q^3-1)
        let elt_q3_over_elt = elt_q3 * elt_inv;
        // alpha = elt^((q^3-1) * q)
        let mut alpha = elt_q3_over_elt;
        alpha.frobenius_map(1);
        // beta = elt^((q^3-1)*(q+1)
        alpha * &elt_q3_over_elt
    }

    fn final_exponentiation_last_chunk(
        elt: &Fp6<P::Fp6Config>,
        elt_inv: &Fp6<P::Fp6Config>,
    ) -> Fp6<P::Fp6Config> {
        let elt_clone = *elt;
        let elt_inv_clone = *elt_inv;

        let mut elt_q = *elt;
        elt_q.frobenius_map(1);

        let w1_part = elt_q.cyclotomic_exp(&P::FINAL_EXPONENT_LAST_CHUNK_1);
        let w0_part = if P::FINAL_EXPONENT_LAST_CHUNK_W0_IS_NEG {
            elt_inv_clone.cyclotomic_exp(&P::FINAL_EXPONENT_LAST_CHUNK_ABS_OF_W0)
        } else {
            elt_clone.cyclotomic_exp(&P::FINAL_EXPONENT_LAST_CHUNK_ABS_OF_W0)
        };

        w1_part * &w0_part
    }
}

impl<P: MNT6Parameters> PairingEngine for MNT6<P> {
    type Fr = <P::G1Parameters as ModelParameters>::ScalarField;
    type G1Projective = G1Projective<P>;
    type G1Affine = G1Affine<P>;
    type G1Prepared = G1Prepared<P>;
    type G2Projective = G2Projective<P>;
    type G2Affine = G2Affine<P>;
    type G2Prepared = G2Prepared<P>;
    type Fq = P::Fp;
    type Fqe = Fp3<P::Fp3Config>;
    type Fqk = Fp6<P::Fp6Config>;

    fn miller_loop<'a, I>(i: I) -> Self::Fqk
    where
        I: IntoIterator<Item = &'a (Self::G1Prepared, Self::G2Prepared)>,
    {
        let mut result = Self::Fqk::one();
        for (p, q) in i {
            result *= &Self::ate_miller_loop(p, q);
        }
        result
    }

    fn final_exponentiation(r: &Self::Fqk) -> Option<Self::Fqk> {
        Some(Self::final_exponentiation(r))
    }
}<|MERGE_RESOLUTION|>--- conflicted
+++ resolved
@@ -30,17 +30,10 @@
     const FINAL_EXPONENT_LAST_CHUNK_1: <Self::Fp as PrimeField>::BigInt;
     const FINAL_EXPONENT_LAST_CHUNK_W0_IS_NEG: bool;
     const FINAL_EXPONENT_LAST_CHUNK_ABS_OF_W0: <Self::Fp as PrimeField>::BigInt;
-<<<<<<< HEAD
     type Fp: PrimeField + Into<<Self::Fp as PrimeField>::BigInt>;
     type Fr: PrimeField + Into<<Self::Fr as PrimeField>::BigInt>;
-    type Fp3Params: Fp3Config<Fp = Self::Fp>;
-    type Fp6Params: Fp6Config<Fp3Params = Self::Fp3Params>;
-=======
-    type Fp: PrimeField + SquareRootField + Into<<Self::Fp as PrimeField>::BigInt>;
-    type Fr: PrimeField + SquareRootField + Into<<Self::Fr as PrimeField>::BigInt>;
     type Fp3Config: Fp3Config<Fp = Self::Fp>;
     type Fp6Config: Fp6Config<Fp3Config = Self::Fp3Config>;
->>>>>>> bf1e2421
     type G1Parameters: SWModelParameters<BaseField = Self::Fp, ScalarField = Self::Fr>;
     type G2Parameters: SWModelParameters<
         BaseField = Fp3<Self::Fp3Config>,
