--- conflicted
+++ resolved
@@ -5,11 +5,7 @@
 use ark_ff::{
     fp3::{Fp3, Fp3Config},
     fp6_2over3::{Fp6, Fp6Config},
-<<<<<<< HEAD
-    Field, PrimeField,
-=======
     BitIteratorBE, CyclotomicMultSubgroup, Field, PrimeField,
->>>>>>> d2891995
 };
 use num_traits::{One, Zero};
 
