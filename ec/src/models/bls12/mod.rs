use crate::{
    models::{short_weierstrass::SWCurveConfig, CurveConfig},
    pairing::{MillerLoopOutput, Pairing, PairingOutput},
    AffineRepr,
};
use ark_ff::{
    fields::{
        fp12_2over3over2::{Fp12, Fp12Config},
        fp2::Fp2Config,
        fp6_3over2::Fp6Config,
        BitIteratorBE, Field, Fp2, PrimeField,
    },
    CyclotomicMultSubgroup,
};
use ark_std::{marker::PhantomData, vec::Vec};
use num_traits::{One, Zero};

#[cfg(feature = "parallel")]
use rayon::prelude::*;

/// A particular BLS12 group can have G2 being either a multiplicative or a
/// divisive twist.
pub enum TwistType {
    M,
    D,
}

pub trait Bls12Parameters: 'static {
    /// Parameterizes the BLS12 family.
    const X: &'static [u64];
    /// Is `Self::X` negative?
    const X_IS_NEGATIVE: bool;
    /// What kind of twist is this?
    const TWIST_TYPE: TwistType;

    type Fp: PrimeField + Into<<Self::Fp as PrimeField>::BigInt>;
    type Fp2Config: Fp2Config<Fp = Self::Fp>;
    type Fp6Config: Fp6Config<Fp2Config = Self::Fp2Config>;
    type Fp12Config: Fp12Config<Fp6Config = Self::Fp6Config>;
    type G1Parameters: SWCurveConfig<BaseField = Self::Fp>;
    type G2Parameters: SWCurveConfig<
        BaseField = Fp2<Self::Fp2Config>,
        ScalarField = <Self::G1Parameters as CurveConfig>::ScalarField,
    >;
}

pub mod g1;
pub mod g2;

pub use self::{
    g1::{G1Affine, G1Prepared, G1Projective},
    g2::{G2Affine, G2Prepared, G2Projective},
};

#[derive(Derivative)]
#[derivative(Copy, Clone, PartialEq, Eq, Debug, Hash)]
pub struct Bls12<P: Bls12Parameters>(PhantomData<fn() -> P>);

impl<P: Bls12Parameters> Bls12<P> {
    // Evaluate the line function at point p.
    fn ell(f: &mut Fp12<P::Fp12Config>, coeffs: &g2::EllCoeff<P>, p: &G1Affine<P>) {
        let mut c0 = coeffs.0;
        let mut c1 = coeffs.1;
        let mut c2 = coeffs.2;
        let (px, py) = p.xy().unwrap();

        match P::TWIST_TYPE {
            TwistType::M => {
                c2.mul_assign_by_fp(py);
                c1.mul_assign_by_fp(px);
                f.mul_by_014(&c0, &c1, &c2);
            },
            TwistType::D => {
                c0.mul_assign_by_fp(py);
                c1.mul_assign_by_fp(px);
                f.mul_by_034(&c0, &c1, &c2);
            },
        }
    }

    // Exponentiates `f` by `Self::X`, and stores the result in `result`.
    fn exp_by_x(f: &Fp12<P::Fp12Config>, result: &mut Fp12<P::Fp12Config>) {
        *result = f.cyclotomic_exp(P::X);
        if P::X_IS_NEGATIVE {
            result.cyclotomic_inverse_in_place();
        }
    }
}

impl<P: Bls12Parameters> Pairing for Bls12<P> {
    type ScalarField = <P::G1Parameters as CurveConfig>::ScalarField;
    type G1 = G1Projective<P>;
    type G1Affine = G1Affine<P>;
    type G1Prepared = G1Prepared<P>;
    type G2 = G2Projective<P>;
    type G2Affine = G2Affine<P>;
    type G2Prepared = G2Prepared<P>;
<<<<<<< HEAD
    type TargetField = Fp12<P::Fp12Config>;

    fn multi_miller_loop(
        a: impl IntoIterator<Item = impl Into<Self::G1Prepared>>,
        b: impl IntoIterator<Item = impl Into<Self::G2Prepared>>,
    ) -> MillerLoopOutput<Self> {
        use itertools::Itertools;

        let mut pairs = a
            .into_iter()
            .zip_eq(b)
            .filter_map(|(p, q)| {
                let (p, q) = (p.into(), q.into());
                match !p.is_zero() && !q.is_zero() {
                    true => Some((p, q.ell_coeffs.into_iter())),
                    false => None,
                }
            })
            .collect::<Vec<_>>();

        let mut f = cfg_chunks_mut!(pairs, 4)
            .map(|pairs| {
                let mut f = Self::TargetField::one();
                for i in BitIteratorBE::new(P::X).skip(1) {
                    f.square_in_place();
                    for (p, coeffs) in pairs.iter_mut() {
                        Self::ell(&mut f, &coeffs.next().unwrap(), &p.0);
                    }
                    if i {
                        for (p, coeffs) in pairs.iter_mut() {
                            Self::ell(&mut f, &coeffs.next().unwrap(), &p.0);
                        }
                    }
=======
    type Fq = P::Fp;
    type Fqe = Fp2<P::Fp2Config>;
    type Fqk = Fp12<P::Fp12Config>;

    #[cfg(not(feature = "parallel"))]
    fn miller_loop<'a, I>(i: I) -> Self::Fqk
    where
        I: IntoIterator<Item = &'a (Self::G1Prepared, Self::G2Prepared)>,
    {
        let mut pairs = vec![];
        for (p, q) in i {
            if !p.is_zero() && !q.is_zero() {
                pairs.push((p, q.ell_coeffs.iter()));
            }
        }
        let mut f = Self::Fqk::one();
        for i in BitIteratorBE::without_leading_zeros(P::X).skip(1) {
            f.square_in_place();
            for (p, ref mut coeffs) in &mut pairs {
                Self::ell(&mut f, coeffs.next().unwrap(), &p.0);
            }
            if i {
                for &mut (p, ref mut coeffs) in &mut pairs {
                    Self::ell(&mut f, coeffs.next().unwrap(), &p.0);
                }
            }
        }
        if P::X_IS_NEGATIVE {
            f.conjugate();
        }
        f
    }

    #[cfg(feature = "parallel")]
    fn miller_loop<'a, I>(i: I) -> Self::Fqk
    where
        I: IntoIterator<Item = &'a (Self::G1Prepared, Self::G2Prepared)>,
    {
        let mut pairs = vec![];
        for (p, q) in i {
            if !p.is_zero() && !q.is_zero() {
                pairs.push((p, q.ell_coeffs.iter()));
            }
        }

        let mut f_vec = vec![];
        for _ in 0..pairs.len() {
            f_vec.push(Self::Fqk::one());
        }

        let a = |p: &&G1Prepared<P>,
                 coeffs: &Iter<
            '_,
            (
                Fp2<<P as Bls12Parameters>::Fp2Config>,
                Fp2<<P as Bls12Parameters>::Fp2Config>,
                Fp2<<P as Bls12Parameters>::Fp2Config>,
            ),
        >,
                 mut f: Fp12<<P as Bls12Parameters>::Fp12Config>|
         -> Fp12<<P as Bls12Parameters>::Fp12Config> {
            let coeffs = coeffs.as_slice();
            let mut j = 0;
            for i in BitIteratorBE::without_leading_zeros(P::X).skip(1) {
                f.square_in_place();
                Self::ell(&mut f, &coeffs[j], &p.0);
                j += 1;
                if i {
                    Self::ell(&mut f, &coeffs[j], &p.0);
                    j += 1;
>>>>>>> 77fb6ab4
                }
                f
            })
            .product::<Self::TargetField>();

        if P::X_IS_NEGATIVE {
            f.cyclotomic_inverse_in_place();
        }
        MillerLoopOutput(f)
    }

    fn final_exponentiation(f: MillerLoopOutput<Self>) -> Option<PairingOutput<Self>> {
        // Computing the final exponentation following
        // https://eprint.iacr.org/2020/875
        // Adapted from the implementation in https://github.com/ConsenSys/gurvy/pull/29

        // f1 = r.cyclotomic_inverse_in_place() = f^(p^6)
        let f = f.0;
        let mut f1 = f;
        f1.cyclotomic_inverse_in_place();

        f.inverse().map(|mut f2| {
            // f2 = f^(-1);
            // r = f^(p^6 - 1)
            let mut r = f1 * &f2;

            // f2 = f^(p^6 - 1)
            f2 = r;
            // r = f^((p^6 - 1)(p^2))
            r.frobenius_map(2);

            // r = f^((p^6 - 1)(p^2) + (p^6 - 1))
            // r = f^((p^6 - 1)(p^2 + 1))
            r *= &f2;

            // Hard part of the final exponentation:
            // t[0].CyclotomicSquare(&result)
            let mut y0 = r.cyclotomic_square();
            // t[1].Expt(&result)
            let mut y1 = Fp12::zero();
            Self::exp_by_x(&r, &mut y1);
            // t[2].InverseUnitary(&result)
            let mut y2 = r;
            y2.cyclotomic_inverse_in_place();
            // t[1].Mul(&t[1], &t[2])
            y1 *= &y2;
            // t[2].Expt(&t[1])
            Self::exp_by_x(&y1, &mut y2);
            // t[1].InverseUnitary(&t[1])
            y1.cyclotomic_inverse_in_place();
            // t[1].Mul(&t[1], &t[2])
            y1 *= &y2;
            // t[2].Expt(&t[1])
            Self::exp_by_x(&y1, &mut y2);
            // t[1].Frobenius(&t[1])
            y1.frobenius_map(1);
            // t[1].Mul(&t[1], &t[2])
            y1 *= &y2;
            // result.Mul(&result, &t[0])
            r *= &y0;
            // t[0].Expt(&t[1])
            Self::exp_by_x(&y1, &mut y0);
            // t[2].Expt(&t[0])
            Self::exp_by_x(&y0, &mut y2);
            // t[0].FrobeniusSquare(&t[1])
            y0 = y1;
            y0.frobenius_map(2);
            // t[1].InverseUnitary(&t[1])
            y1.cyclotomic_inverse_in_place();
            // t[1].Mul(&t[1], &t[2])
            y1 *= &y2;
            // t[1].Mul(&t[1], &t[0])
            y1 *= &y0;
            // result.Mul(&result, &t[1])
            r *= &y1;
            PairingOutput(r)
        })
    }
}<|MERGE_RESOLUTION|>--- conflicted
+++ resolved
@@ -95,7 +95,6 @@
     type G2 = G2Projective<P>;
     type G2Affine = G2Affine<P>;
     type G2Prepared = G2Prepared<P>;
-<<<<<<< HEAD
     type TargetField = Fp12<P::Fp12Config>;
 
     fn multi_miller_loop(
@@ -119,7 +118,7 @@
         let mut f = cfg_chunks_mut!(pairs, 4)
             .map(|pairs| {
                 let mut f = Self::TargetField::one();
-                for i in BitIteratorBE::new(P::X).skip(1) {
+                for i in BitIteratorBE::without_leading_zeros(P::X).skip(1) {
                     f.square_in_place();
                     for (p, coeffs) in pairs.iter_mut() {
                         Self::ell(&mut f, &coeffs.next().unwrap(), &p.0);
@@ -129,78 +128,6 @@
                             Self::ell(&mut f, &coeffs.next().unwrap(), &p.0);
                         }
                     }
-=======
-    type Fq = P::Fp;
-    type Fqe = Fp2<P::Fp2Config>;
-    type Fqk = Fp12<P::Fp12Config>;
-
-    #[cfg(not(feature = "parallel"))]
-    fn miller_loop<'a, I>(i: I) -> Self::Fqk
-    where
-        I: IntoIterator<Item = &'a (Self::G1Prepared, Self::G2Prepared)>,
-    {
-        let mut pairs = vec![];
-        for (p, q) in i {
-            if !p.is_zero() && !q.is_zero() {
-                pairs.push((p, q.ell_coeffs.iter()));
-            }
-        }
-        let mut f = Self::Fqk::one();
-        for i in BitIteratorBE::without_leading_zeros(P::X).skip(1) {
-            f.square_in_place();
-            for (p, ref mut coeffs) in &mut pairs {
-                Self::ell(&mut f, coeffs.next().unwrap(), &p.0);
-            }
-            if i {
-                for &mut (p, ref mut coeffs) in &mut pairs {
-                    Self::ell(&mut f, coeffs.next().unwrap(), &p.0);
-                }
-            }
-        }
-        if P::X_IS_NEGATIVE {
-            f.conjugate();
-        }
-        f
-    }
-
-    #[cfg(feature = "parallel")]
-    fn miller_loop<'a, I>(i: I) -> Self::Fqk
-    where
-        I: IntoIterator<Item = &'a (Self::G1Prepared, Self::G2Prepared)>,
-    {
-        let mut pairs = vec![];
-        for (p, q) in i {
-            if !p.is_zero() && !q.is_zero() {
-                pairs.push((p, q.ell_coeffs.iter()));
-            }
-        }
-
-        let mut f_vec = vec![];
-        for _ in 0..pairs.len() {
-            f_vec.push(Self::Fqk::one());
-        }
-
-        let a = |p: &&G1Prepared<P>,
-                 coeffs: &Iter<
-            '_,
-            (
-                Fp2<<P as Bls12Parameters>::Fp2Config>,
-                Fp2<<P as Bls12Parameters>::Fp2Config>,
-                Fp2<<P as Bls12Parameters>::Fp2Config>,
-            ),
-        >,
-                 mut f: Fp12<<P as Bls12Parameters>::Fp12Config>|
-         -> Fp12<<P as Bls12Parameters>::Fp12Config> {
-            let coeffs = coeffs.as_slice();
-            let mut j = 0;
-            for i in BitIteratorBE::without_leading_zeros(P::X).skip(1) {
-                f.square_in_place();
-                Self::ell(&mut f, &coeffs[j], &p.0);
-                j += 1;
-                if i {
-                    Self::ell(&mut f, &coeffs[j], &p.0);
-                    j += 1;
->>>>>>> 77fb6ab4
                 }
                 f
             })
