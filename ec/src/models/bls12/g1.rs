--- conflicted
+++ resolved
@@ -3,11 +3,7 @@
     short_weierstrass::{Affine, Projective},
     AffineRepr, CurveGroup,
 };
-<<<<<<< HEAD
-use num_traits::Zero;
 use ark_serialize::*;
-=======
->>>>>>> f07f6e34
 
 pub type G1Affine<P> = Affine<<P as Bls12Parameters>::G1Parameters>;
 pub type G1Projective<P> = Projective<<P as Bls12Parameters>::G1Parameters>;
