#[cfg(not(feature = "cuda"))]
use crate::accel_dummy::*;
use crate::{
    batch_arith::{decode_endo_from_u32, BatchGroupArithmetic},
    cuda::scalar_mul::{internal::GPUScalarMulInternal, ScalarMulProfiler},
    impl_gpu_cpu_run_kernel, impl_gpu_te_projective, impl_run_kernel, AffineCurve, ModelParameters,
    ProjectiveCurve,
};
use ark_serialize::{
    CanonicalDeserialize, CanonicalDeserializeWithFlags, CanonicalSerialize,
    CanonicalSerializeWithFlags, EdwardsFlags, SerializationError,
};
use ark_std::rand::{
    distributions::{Distribution, Standard},
    Rng,
};
use ark_std::{
    fmt::{Display, Formatter, Result as FmtResult},
    io::{Read, Result as IoResult, Write},
    marker::PhantomData,
    ops::{Add, AddAssign, MulAssign, Neg, Sub, SubAssign},
    string::String,
    vec::Vec,
};
use num_traits::{One, Zero};
<<<<<<< HEAD
use rand::{
    distributions::{Distribution, Standard},
    Rng,
};
#[cfg(feature = "cuda")]
use {
    crate::BatchGroupArithmeticSlice, accel::*, closure::closure, log::debug, peekmore::PeekMore,
    std::sync::Mutex,
};
=======
use zeroize::Zeroize;
>>>>>>> 91bb87b5

use ark_ff::{
    biginteger::BigInteger,
    bytes::{FromBytes, ToBytes},
    fields::{BitIteratorBE, Field, FpParameters, PrimeField, SquareRootField},
    impl_additive_ops_from_ref, ToConstraintField, UniformRand,
};

#[cfg(feature = "parallel")]
use rayon::prelude::*;

pub trait MontgomeryModelParameters: ModelParameters {
    const COEFF_A: Self::BaseField;
    const COEFF_B: Self::BaseField;

    type TEModelParameters: TEModelParameters<BaseField = Self::BaseField>;
}

pub trait TEModelParameters: ModelParameters + Sized {
    const COEFF_A: Self::BaseField;
    const COEFF_D: Self::BaseField;
    const COFACTOR: &'static [u64];
    const COFACTOR_INV: Self::ScalarField;
    const AFFINE_GENERATOR_COEFFS: (Self::BaseField, Self::BaseField);

    type MontgomeryModelParameters: MontgomeryModelParameters<BaseField = Self::BaseField>;

    #[inline(always)]
    fn mul_by_a(elem: &Self::BaseField) -> Self::BaseField {
        let mut copy = *elem;
        copy *= &Self::COEFF_A;
        copy
    }

    fn scalar_mul_kernel(
        ctx: &Context,
        grid: usize,
        block: usize,
        table: *const GroupProjective<Self>,
        exps: *const u8,
        out: *mut GroupProjective<Self>,
        n: isize,
    ) -> error::Result<()>;

    fn scalar_mul_static_profiler() -> ScalarMulProfiler;

    fn namespace() -> &'static str;
}

use {MontgomeryModelParameters as MontgomeryParameters, TEModelParameters as Parameters};

#[derive(Derivative)]
#[derivative(
    Copy(bound = "P: Parameters"),
    Clone(bound = "P: Parameters"),
    PartialEq(bound = "P: Parameters"),
    Eq(bound = "P: Parameters"),
    Debug(bound = "P: Parameters"),
    Hash(bound = "P: Parameters")
)]
#[must_use]
pub struct GroupAffine<P: Parameters> {
    pub x: P::BaseField,
    pub y: P::BaseField,
    #[derivative(Debug = "ignore")]
    _params: PhantomData<P>,
}

impl<P: Parameters> Display for GroupAffine<P> {
    fn fmt(&self, f: &mut Formatter<'_>) -> FmtResult {
        write!(f, "GroupAffine(x={}, y={})", self.x, self.y)
    }
}

impl<P: Parameters> GroupAffine<P> {
    pub fn new(x: P::BaseField, y: P::BaseField) -> Self {
        Self {
            x,
            y,
            _params: PhantomData,
        }
    }

    #[must_use]
    pub fn scale_by_cofactor(&self) -> <Self as AffineCurve>::Projective {
        self.mul_bits(BitIteratorBE::new(P::COFACTOR))
    }

    /// Multiplies `self` by the scalar represented by `bits`. `bits` must be a big-endian
    /// bit-wise decomposition of the scalar.
    pub(crate) fn mul_bits(&self, bits: impl Iterator<Item = bool>) -> GroupProjective<P> {
        let mut res = GroupProjective::zero();
        for i in bits.skip_while(|b| !b) {
            res.double_in_place();
            if i {
                res.add_assign_mixed(&self)
            }
        }
        res
    }

    /// Attempts to construct an affine point given an x-coordinate. The
    /// point is not guaranteed to be in the prime order subgroup.
    ///
    /// If and only if `greatest` is set will the lexicographically
    /// largest y-coordinate be selected.
    #[allow(dead_code)]
    pub fn get_point_from_x(x: P::BaseField, greatest: bool) -> Option<Self> {
        let x2 = x.square();
        let one = P::BaseField::one();
        let numerator = P::mul_by_a(&x2) - &one;
        let denominator = P::COEFF_D * &x2 - &one;
        let y2 = denominator.inverse().map(|denom| denom * &numerator);
        y2.and_then(|y2| y2.sqrt()).map(|y| {
            let negy = -y;
            let y = if (y < negy) ^ greatest { y } else { negy };
            Self::new(x, y)
        })
    }

    /// Checks that the current point is on the elliptic curve.
    pub fn is_on_curve(&self) -> bool {
        let x2 = self.x.square();
        let y2 = self.y.square();

        let lhs = y2 + &P::mul_by_a(&x2);
        let rhs = P::BaseField::one() + &(P::COEFF_D * &(x2 * &y2));

        lhs == rhs
    }

    /// Checks that the current point is in the prime order subgroup given
    /// the point on the curve.
    pub fn is_in_correct_subgroup_assuming_on_curve(&self) -> bool {
        self.mul_bits(BitIteratorBE::new(P::ScalarField::characteristic()))
            .is_zero()
    }
}

impl<P: Parameters> Zero for GroupAffine<P> {
    fn zero() -> Self {
        Self::new(P::BaseField::zero(), P::BaseField::one())
    }

    fn is_zero(&self) -> bool {
        self.x.is_zero() & self.y.is_one()
    }
}

impl<P: Parameters> AffineCurve for GroupAffine<P> {
    const COFACTOR: &'static [u64] = P::COFACTOR;
    type BaseField = P::BaseField;
    type ScalarField = P::ScalarField;
    type Projective = GroupProjective<P>;

    fn prime_subgroup_generator() -> Self {
        Self::new(P::AFFINE_GENERATOR_COEFFS.0, P::AFFINE_GENERATOR_COEFFS.1)
    }

    fn mul<S: Into<<Self::ScalarField as PrimeField>::BigInt>>(&self, by: S) -> GroupProjective<P> {
        self.mul_bits(BitIteratorBE::new(by.into()))
    }

    fn from_random_bytes(bytes: &[u8]) -> Option<Self> {
        P::BaseField::from_random_bytes_with_flags::<EdwardsFlags>(bytes).and_then(|(x, flags)| {
            // if x is valid and is zero, then parse this
            // point as infinity.
            if x.is_zero() {
                Some(Self::zero())
            } else {
                Self::get_point_from_x(x, flags.is_positive())
            }
        })
    }

    #[inline]
    fn mul_by_cofactor_to_projective(&self) -> Self::Projective {
        self.scale_by_cofactor()
    }

    fn mul_by_cofactor_inv(&self) -> Self {
        self.mul(P::COFACTOR_INV).into()
    }
}

impl<P: Parameters> Zeroize for GroupAffine<P> {
    // The phantom data does not contain element-specific data
    // and thus does not need to be zeroized.
    fn zeroize(&mut self) {
        self.x.zeroize();
        self.y.zeroize();
    }
}

impl<P: Parameters> Neg for GroupAffine<P> {
    type Output = Self;

    fn neg(self) -> Self {
        Self::new(-self.x, self.y)
    }
}

impl_additive_ops_from_ref!(GroupAffine, Parameters);

impl<'a, P: Parameters> Add<&'a Self> for GroupAffine<P> {
    type Output = Self;
    fn add(self, other: &'a Self) -> Self {
        let mut copy = self;
        copy += other;
        copy
    }
}

impl<'a, P: Parameters> AddAssign<&'a Self> for GroupAffine<P> {
    fn add_assign(&mut self, other: &'a Self) {
        let y1y2 = self.y * &other.y;
        let x1x2 = self.x * &other.x;
        let dx1x2y1y2 = P::COEFF_D * &y1y2 * &x1x2;

        let d1 = P::BaseField::one() + &dx1x2y1y2;
        let d2 = P::BaseField::one() - &dx1x2y1y2;

        let x1y2 = self.x * &other.y;
        let y1x2 = self.y * &other.x;

        self.x = (x1y2 + &y1x2) / &d1;
        self.y = (y1y2 - &P::mul_by_a(&x1x2)) / &d2;
    }
}

impl<'a, P: Parameters> Sub<&'a Self> for GroupAffine<P> {
    type Output = Self;
    fn sub(self, other: &'a Self) -> Self {
        let mut copy = self;
        copy -= other;
        copy
    }
}

impl<'a, P: Parameters> SubAssign<&'a Self> for GroupAffine<P> {
    fn sub_assign(&mut self, other: &'a Self) {
        *self += &(-(*other));
    }
}

impl<P: Parameters> MulAssign<P::ScalarField> for GroupAffine<P> {
    fn mul_assign(&mut self, other: P::ScalarField) {
        *self = self.mul(other.into_repr()).into()
    }
}

impl<P: Parameters> ToBytes for GroupAffine<P> {
    #[inline]
    fn write<W: Write>(&self, mut writer: W) -> IoResult<()> {
        self.x.write(&mut writer)?;
        self.y.write(&mut writer)
    }
}

impl<P: Parameters> FromBytes for GroupAffine<P> {
    #[inline]
    fn read<R: Read>(mut reader: R) -> IoResult<Self> {
        let x = P::BaseField::read(&mut reader)?;
        let y = P::BaseField::read(&mut reader)?;
        Ok(Self::new(x, y))
    }
}

impl<P: Parameters> Default for GroupAffine<P> {
    #[inline]
    fn default() -> Self {
        Self::zero()
    }
}

impl<P: Parameters> Distribution<GroupAffine<P>> for Standard {
    #[inline]
    fn sample<R: Rng + ?Sized>(&self, rng: &mut R) -> GroupAffine<P> {
        loop {
            let x = P::BaseField::rand(rng);
            let greatest = rng.gen();

            if let Some(p) = GroupAffine::get_point_from_x(x, greatest) {
                return p.scale_by_cofactor().into();
            }
        }
    }
}

mod group_impl {
    use super::*;
    use crate::group::Group;

    impl<P: Parameters> Group for GroupAffine<P> {
        type ScalarField = P::ScalarField;

        #[inline]
        fn double(&self) -> Self {
            let mut tmp = *self;
            tmp += self;
            tmp
        }

        #[inline]
        fn double_in_place(&mut self) -> &mut Self {
            let mut tmp = *self;
            tmp += &*self;
            *self = tmp;
            self
        }
    }
}

macro_rules! batch_add_loop_1 {
    ($a: ident, $b: ident, $inversion_tmp: ident) => {
        if $a.is_zero() || $b.is_zero() {
            continue;
        } else {
            let y1y2 = $a.y * &$b.y;
            let x1x2 = $a.x * &$b.x;

            $a.x = ($a.x + &$a.y) * &($b.x + &$b.y) - &y1y2 - &x1x2;
            $a.y = y1y2;
            if !P::COEFF_A.is_zero() {
                $a.y -= &P::mul_by_a(&x1x2);
            }

            let dx1x2y1y2 = P::COEFF_D * &y1y2 * &x1x2;

            let inversion_mul_d = $inversion_tmp * &dx1x2y1y2;

            $a.x *= &($inversion_tmp - &inversion_mul_d);
            $a.y *= &($inversion_tmp + &inversion_mul_d);

            $b.x = P::BaseField::one() - &dx1x2y1y2.square();

            $inversion_tmp *= &$b.x;
        }
    };
}

macro_rules! batch_add_loop_2 {
    ($a: ident, $b: ident, $inversion_tmp: ident) => {
        if $a.is_zero() {
            *$a = $b;
        } else if !$b.is_zero() {
            $a.x *= &$inversion_tmp;
            $a.y *= &$inversion_tmp;

            $inversion_tmp *= &$b.x;
        }
    };
}

impl<P: Parameters> BatchGroupArithmetic for GroupAffine<P> {
    type BaseFieldForBatch = P::BaseField;

    fn batch_double_in_place(
        bases: &mut [Self],
        index: &[u32],
        _scratch_space: Option<&mut Vec<Self::BaseFieldForBatch>>,
    ) {
        Self::batch_add_in_place(
            bases,
            &mut bases.to_vec()[..],
            &index.iter().map(|&x| (x, x)).collect::<Vec<_>>()[..],
        );
    }

    // Total cost: 12 mul. Projective formulas: 11 mul.
    fn batch_add_in_place_same_slice(bases: &mut [Self], index: &[(u32, u32)]) {
        let mut inversion_tmp = P::BaseField::one();
        // We run two loops over the data separated by an inversion
        for (idx, idy) in index.iter() {
            let (mut a, mut b) = if idx < idy {
                let (x, y) = bases.split_at_mut(*idy as usize);
                (&mut x[*idx as usize], &mut y[0])
            } else {
                let (x, y) = bases.split_at_mut(*idx as usize);
                (&mut y[0], &mut x[*idy as usize])
            };
            batch_add_loop_1!(a, b, inversion_tmp);
        }

        inversion_tmp = inversion_tmp.inverse().unwrap(); // this is always in Fp*

        for (idx, idy) in index.iter().rev() {
            let (a, b) = if idx < idy {
                let (x, y) = bases.split_at_mut(*idy as usize);
                (&mut x[*idx as usize], y[0])
            } else {
                let (x, y) = bases.split_at_mut(*idx as usize);
                (&mut y[0], x[*idy as usize])
            };
            batch_add_loop_2!(a, b, inversion_tmp);
        }
    }

    // Total cost: 12 mul. Projective formulas: 11 mul.
    fn batch_add_in_place(bases: &mut [Self], other: &mut [Self], index: &[(u32, u32)]) {
        let mut inversion_tmp = P::BaseField::one();
        // We run two loops over the data separated by an inversion
        for (idx, idy) in index.iter() {
            let (mut a, mut b) = (&mut bases[*idx as usize], &mut other[*idy as usize]);
            batch_add_loop_1!(a, b, inversion_tmp);
        }

        inversion_tmp = inversion_tmp.inverse().unwrap(); // this is always in Fp*

        for (idx, idy) in index.iter().rev() {
            let (a, b) = (&mut bases[*idx as usize], other[*idy as usize]);
            batch_add_loop_2!(a, b, inversion_tmp);
        }
    }

    #[inline]
    fn batch_add_in_place_read_only(
        bases: &mut [Self],
        other: &[Self],
        index: &[(u32, u32)],
        scratch_space: &mut Vec<Self>,
    ) {
        let mut inversion_tmp = P::BaseField::one();
        // We run two loops over the data separated by an inversion
        for (idx, idy) in index.iter() {
            let (idy, endomorphism) = decode_endo_from_u32(*idy);
            let mut a = &mut bases[*idx as usize];
            // Apply endomorphisms according to encoding
            let mut b = if endomorphism % 2 == 1 {
                other[idy].neg()
            } else {
                other[idy]
            };

            batch_add_loop_1!(a, b, inversion_tmp);
            scratch_space.push(b);
        }

        inversion_tmp = inversion_tmp.inverse().unwrap(); // this is always in Fp*

        for (idx, _) in index.iter().rev() {
            let (a, b) = (&mut bases[*idx as usize], scratch_space.pop().unwrap());
            batch_add_loop_2!(a, b, inversion_tmp);
        }
    }

    fn batch_add_write(
        lookup: &[Self],
        index: &[(u32, u32)],
        new_elems: &mut Vec<Self>,
        scratch_space: &mut Vec<Option<Self>>,
    ) {
        let mut inversion_tmp = P::BaseField::one();

        for (idx, idy) in index.iter() {
            if *idy == !0u32 {
                new_elems.push(lookup[*idx as usize]);
                scratch_space.push(None);
            } else {
                let (mut a, mut b) = (lookup[*idx as usize], lookup[*idy as usize]);
                batch_add_loop_1!(a, b, inversion_tmp);
                new_elems.push(a);
                scratch_space.push(Some(b));
            }
        }

        inversion_tmp = inversion_tmp.inverse().unwrap(); // this is always in Fp*

        for (a, op_b) in new_elems.iter_mut().rev().zip(scratch_space.iter().rev()) {
            match op_b {
                Some(b) => {
                    let b_ = *b;
                    batch_add_loop_2!(a, b_, inversion_tmp);
                }
                None => (),
            };
        }
        scratch_space.clear();
    }

    fn batch_add_write_read_self(
        lookup: &[Self],
        index: &[(u32, u32)],
        new_elems: &mut Vec<Self>,
        scratch_space: &mut Vec<Option<Self>>,
    ) {
        let mut inversion_tmp = P::BaseField::one();

        for (idx, idy) in index.iter() {
            if *idy == !0u32 {
                new_elems.push(lookup[*idx as usize]);
                scratch_space.push(None);
            } else {
                let (mut a, mut b) = (new_elems[*idx as usize], lookup[*idy as usize]);
                batch_add_loop_1!(a, b, inversion_tmp);
                new_elems.push(a);
                scratch_space.push(Some(b));
            }
        }

        inversion_tmp = inversion_tmp.inverse().unwrap(); // this is always in Fp*

        for (a, op_b) in new_elems.iter_mut().rev().zip(scratch_space.iter().rev()) {
            match op_b {
                Some(b) => {
                    let b_ = *b;
                    batch_add_loop_2!(a, b_, inversion_tmp);
                }
                None => (),
            };
        }
        scratch_space.clear();
    }
}

//////////////////////////////////////////////////////////////////////////////

/// `GroupProjective` implements Extended Twisted Edwards Coordinates
/// as described in [\[HKCD08\]](https://eprint.iacr.org/2008/522.pdf).
///
/// This implementation uses the unified addition formulae from that paper (see Section 3.1).
#[derive(Derivative)]
#[derivative(
    Copy(bound = "P: Parameters"),
    Clone(bound = "P: Parameters"),
    Eq(bound = "P: Parameters"),
    Debug(bound = "P: Parameters"),
    Hash(bound = "P: Parameters")
)]
#[must_use]
pub struct GroupProjective<P: Parameters> {
    pub x: P::BaseField,
    pub y: P::BaseField,
    pub t: P::BaseField,
    pub z: P::BaseField,
    #[derivative(Debug = "ignore")]
    _params: PhantomData<P>,
}

impl<P: Parameters> PartialEq<GroupProjective<P>> for GroupAffine<P> {
    fn eq(&self, other: &GroupProjective<P>) -> bool {
        self.into_projective() == *other
    }
}

impl<P: Parameters> PartialEq<GroupAffine<P>> for GroupProjective<P> {
    fn eq(&self, other: &GroupAffine<P>) -> bool {
        *self == other.into_projective()
    }
}

impl<P: Parameters> Display for GroupProjective<P> {
    fn fmt(&self, f: &mut Formatter<'_>) -> FmtResult {
        write!(f, "{}", GroupAffine::from(*self))
    }
}

impl<P: Parameters> PartialEq for GroupProjective<P> {
    fn eq(&self, other: &Self) -> bool {
        if self.is_zero() {
            return other.is_zero();
        }

        if other.is_zero() {
            return false;
        }

        // x1/z1 == x2/z2  <==> x1 * z2 == x2 * z1
        (self.x * &other.z) == (other.x * &self.z) && (self.y * &other.z) == (other.y * &self.z)
    }
}

impl<P: Parameters> Distribution<GroupProjective<P>> for Standard {
    #[inline]
    fn sample<R: Rng + ?Sized>(&self, rng: &mut R) -> GroupProjective<P> {
        loop {
            let x = P::BaseField::rand(rng);
            let greatest = rng.gen();

            if let Some(p) = GroupAffine::get_point_from_x(x, greatest) {
                return p.scale_by_cofactor();
            }
        }
    }
}

impl<P: Parameters> ToBytes for GroupProjective<P> {
    #[inline]
    fn write<W: Write>(&self, mut writer: W) -> IoResult<()> {
        self.x.write(&mut writer)?;
        self.y.write(&mut writer)?;
        self.t.write(&mut writer)?;
        self.z.write(writer)
    }
}

impl<P: Parameters> FromBytes for GroupProjective<P> {
    #[inline]
    fn read<R: Read>(mut reader: R) -> IoResult<Self> {
        let x = P::BaseField::read(&mut reader)?;
        let y = P::BaseField::read(&mut reader)?;
        let t = P::BaseField::read(&mut reader)?;
        let z = P::BaseField::read(reader)?;
        Ok(Self::new(x, y, t, z))
    }
}

impl<P: Parameters> Default for GroupProjective<P> {
    #[inline]
    fn default() -> Self {
        Self::zero()
    }
}

impl<P: Parameters> GroupProjective<P> {
    pub fn new(x: P::BaseField, y: P::BaseField, t: P::BaseField, z: P::BaseField) -> Self {
        Self {
            x,
            y,
            t,
            z,
            _params: PhantomData,
        }
    }
}
impl<P: Parameters> Zeroize for GroupProjective<P> {
    // The phantom data does not contain element-specific data
    // and thus does not need to be zeroized.
    fn zeroize(&mut self) {
        self.x.zeroize();
        self.y.zeroize();
        self.t.zeroize();
        self.z.zeroize();
    }
}

impl<P: Parameters> Zero for GroupProjective<P> {
    fn zero() -> Self {
        Self::new(
            P::BaseField::zero(),
            P::BaseField::one(),
            P::BaseField::zero(),
            P::BaseField::one(),
        )
    }

    fn is_zero(&self) -> bool {
        self.x.is_zero() && self.y == self.z && !self.y.is_zero() && self.t.is_zero()
    }
}

impl_gpu_te_projective!(Parameters);

impl<P: Parameters> ProjectiveCurve for GroupProjective<P> {
    const COFACTOR: &'static [u64] = P::COFACTOR;
    type BaseField = P::BaseField;
    type ScalarField = P::ScalarField;
    type Affine = GroupAffine<P>;

    #[inline(always)]
    fn get_x(&mut self) -> &mut Self::BaseField {
        &mut self.x
    }

    fn prime_subgroup_generator() -> Self {
        GroupAffine::prime_subgroup_generator().into()
    }

    fn is_normalized(&self) -> bool {
        self.z.is_one()
    }

    fn batch_normalization(v: &mut [Self]) {
        // A projective curve element (x, y, t, z) is normalized
        // to its affine representation, by the conversion
        // (x, y, t, z) -> (x/z, y/z, t/z, 1)
        // Batch normalizing N twisted edwards curve elements costs:
        //     1 inversion + 6N field multiplications
        // (batch inversion requires 3N multiplications + 1 inversion)
        let mut z_s = v.iter().map(|g| g.z).collect::<Vec<_>>();
        ark_ff::batch_inversion(&mut z_s);

        // Perform affine transformations
        ark_std::cfg_iter_mut!(v)
            .zip(z_s)
            .filter(|(g, _)| !g.is_normalized())
            .for_each(|(g, z)| {
                g.x *= &z; // x/z
                g.y *= &z;
                g.t *= &z;
                g.z = P::BaseField::one(); // z = 1
            });
    }

    fn double_in_place(&mut self) -> &mut Self {
        // See "Twisted Edwards Curves Revisited"
        // Huseyin Hisil, Kenneth Koon-Ho Wong, Gary Carter, and Ed Dawson
        // 3.3 Doubling in E^e
        // Source: https://www.hyperelliptic.org/EFD/g1p/data/twisted/extended/doubling/dbl-2008-hwcd

        // A = X1^2
        let a = self.x.square();
        // B = Y1^2
        let b = self.y.square();
        // C = 2 * Z1^2
        let c = self.z.square().double();
        // D = a * A
        let d = P::mul_by_a(&a);
        // E = (X1 + Y1)^2 - A - B
        let e = (self.x + &self.y).square() - &a - &b;
        // G = D + B
        let g = d + &b;
        // F = G - C
        let f = g - &c;
        // H = D - B
        let h = d - &b;
        // X3 = E * F
        self.x = e * &f;
        // Y3 = G * H
        self.y = g * &h;
        // T3 = E * H
        self.t = e * &h;
        // Z3 = F * G
        self.z = f * &g;

        self
    }

    fn add_assign_mixed(&mut self, other: &GroupAffine<P>) {
        // See "Twisted Edwards Curves Revisited"
        // Huseyin Hisil, Kenneth Koon-Ho Wong, Gary Carter, and Ed Dawson
        // 3.1 Unified Addition in E^e
        // Source: https://www.hyperelliptic.org/EFD/g1p/data/twisted/extended/addition/madd-2008-hwcd

        // A = X1*X2
        let a = self.x * &other.x;
        // B = Y1*Y2
        let b = self.y * &other.y;
        // C = T1*d*T2
        let c = P::COEFF_D * &self.t * &other.x * &other.y;

        // D = Z1
        let d = self.z;
        // E = (X1+Y1)*(X2+Y2)-A-B
        let e = (self.x + &self.y) * &(other.x + &other.y) - &a - &b;
        // F = D-C
        let f = d - &c;
        // G = D+C
        let g = d + &c;
        // H = B-a*A
        let h = b - &P::mul_by_a(&a);
        // X3 = E*F
        self.x = e * &f;
        // Y3 = G*H
        self.y = g * &h;
        // T3 = E*H
        self.t = e * &h;
        // Z3 = F*G
        self.z = f * &g;
    }
}

impl<P: Parameters> Neg for GroupProjective<P> {
    type Output = Self;
    fn neg(mut self) -> Self {
        self.x = -self.x;
        self.t = -self.t;
        self
    }
}

ark_ff::impl_additive_ops_from_ref!(GroupProjective, Parameters);

impl<'a, P: Parameters> Add<&'a Self> for GroupProjective<P> {
    type Output = Self;
    fn add(mut self, other: &'a Self) -> Self {
        self += other;
        self
    }
}

impl<'a, P: Parameters> AddAssign<&'a Self> for GroupProjective<P> {
    fn add_assign(&mut self, other: &'a Self) {
        // See "Twisted Edwards Curves Revisited" (https://eprint.iacr.org/2008/522.pdf)
        // by Huseyin Hisil, Kenneth Koon-Ho Wong, Gary Carter, and Ed Dawson
        // 3.1 Unified Addition in E^e

        // A = x1 * x2
        let a = self.x * &other.x;

        // B = y1 * y2
        let b = self.y * &other.y;

        // C = d * t1 * t2
        let c = P::COEFF_D * &self.t * &other.t;

        // D = z1 * z2
        let d = self.z * &other.z;

        // H = B - aA
        let h = b - &P::mul_by_a(&a);

        // E = (x1 + y1) * (x2 + y2) - A - B
        let e = (self.x + &self.y) * &(other.x + &other.y) - &a - &b;

        // F = D - C
        let f = d - &c;

        // G = D + C
        let g = d + &c;

        // x3 = E * F
        self.x = e * &f;

        // y3 = G * H
        self.y = g * &h;

        // t3 = E * H
        self.t = e * &h;

        // z3 = F * G
        self.z = f * &g;
    }
}

impl<'a, P: Parameters> Sub<&'a Self> for GroupProjective<P> {
    type Output = Self;
    fn sub(mut self, other: &'a Self) -> Self {
        self -= other;
        self
    }
}

impl<'a, P: Parameters> SubAssign<&'a Self> for GroupProjective<P> {
    fn sub_assign(&mut self, other: &'a Self) {
        *self += &(-(*other));
    }
}

impl<P: Parameters> MulAssign<P::ScalarField> for GroupProjective<P> {
    fn mul_assign(&mut self, other: P::ScalarField) {
        *self = self.mul(other.into_repr())
    }
}

// The affine point (X, Y) is represented in the Extended Projective coordinates
// with Z = 1.
impl<P: Parameters> From<GroupAffine<P>> for GroupProjective<P> {
    fn from(p: GroupAffine<P>) -> GroupProjective<P> {
        Self::new(p.x, p.y, p.x * &p.y, P::BaseField::one())
    }
}

// The projective point X, Y, T, Z is represented in the affine
// coordinates as X/Z, Y/Z.
impl<P: Parameters> From<GroupProjective<P>> for GroupAffine<P> {
    fn from(p: GroupProjective<P>) -> GroupAffine<P> {
        if p.is_zero() {
            GroupAffine::zero()
        } else if p.z.is_one() {
            // If Z is one, the point is already normalized.
            GroupAffine::new(p.x, p.y)
        } else {
            // Z is nonzero, so it must have an inverse in a field.
            let z_inv = p.z.inverse().unwrap();
            let x = p.x * &z_inv;
            let y = p.y * &z_inv;
            GroupAffine::new(x, y)
        }
    }
}

impl<P: Parameters> core::str::FromStr for GroupAffine<P>
where
    P::BaseField: core::str::FromStr<Err = ()>,
{
    type Err = ();

    fn from_str(mut s: &str) -> Result<Self, Self::Err> {
        s = s.trim();
        if s.is_empty() {
            return Err(());
        }
        if s.len() < 3 {
            return Err(());
        }
        if !(s.starts_with('(') && s.ends_with(')')) {
            return Err(());
        }
        let mut point = Vec::new();
        for substr in s.split(|c| c == '(' || c == ')' || c == ',' || c == ' ') {
            if !substr.is_empty() {
                point.push(P::BaseField::from_str(substr)?);
            }
        }
        if point.len() != 2 {
            return Err(());
        }
        let point = Self::new(point[0], point[1]);

        if !point.is_on_curve() {
            Err(())
        } else {
            Ok(point)
        }
    }
}

#[derive(Derivative)]
#[derivative(
    Copy(bound = "P: MontgomeryParameters"),
    Clone(bound = "P: MontgomeryParameters"),
    PartialEq(bound = "P: MontgomeryParameters"),
    Eq(bound = "P: MontgomeryParameters"),
    Debug(bound = "P: MontgomeryParameters"),
    Hash(bound = "P: MontgomeryParameters")
)]
pub struct MontgomeryGroupAffine<P: MontgomeryParameters> {
    pub x: P::BaseField,
    pub y: P::BaseField,
    #[derivative(Debug = "ignore")]
    _params: PhantomData<P>,
}

impl<P: MontgomeryParameters> Display for MontgomeryGroupAffine<P> {
    fn fmt(&self, f: &mut Formatter<'_>) -> FmtResult {
        write!(f, "MontgomeryGroupAffine(x={}, y={})", self.x, self.y)
    }
}

impl<P: MontgomeryParameters> MontgomeryGroupAffine<P> {
    pub fn new(x: P::BaseField, y: P::BaseField) -> Self {
        Self {
            x,
            y,
            _params: PhantomData,
        }
    }
}
impl<P: Parameters> CanonicalSerialize for GroupAffine<P> {
    #[allow(unused_qualifications)]
    #[inline]
    fn serialize<W: Write>(&self, writer: W) -> Result<(), SerializationError> {
        if self.is_zero() {
            let flags = EdwardsFlags::default();
            // Serialize 0.
            P::BaseField::zero().serialize_with_flags(writer, flags)
        } else {
            let flags = EdwardsFlags::from_y_sign(self.y > -self.y);
            self.x.serialize_with_flags(writer, flags)
        }
    }

    #[inline]
    fn serialized_size(&self) -> usize {
        P::BaseField::zero().serialized_size_with_flags::<EdwardsFlags>()
    }

    #[allow(unused_qualifications)]
    #[inline]
    fn serialize_uncompressed<W: Write>(&self, mut writer: W) -> Result<(), SerializationError> {
        self.x.serialize_uncompressed(&mut writer)?;
        self.y.serialize_uncompressed(&mut writer)?;
        Ok(())
    }

    #[inline]
    fn uncompressed_size(&self) -> usize {
        // x  + y
        self.x.serialized_size() + self.y.serialized_size()
    }
}

impl<P: Parameters> CanonicalSerialize for GroupProjective<P> {
    #[allow(unused_qualifications)]
    #[inline]
    fn serialize<W: Write>(&self, writer: W) -> Result<(), SerializationError> {
        let aff = GroupAffine::<P>::from(self.clone());
        aff.serialize(writer)
    }

    #[inline]
    fn serialized_size(&self) -> usize {
        let aff = GroupAffine::<P>::from(self.clone());
        aff.serialized_size()
    }

    #[allow(unused_qualifications)]
    #[inline]
    fn serialize_uncompressed<W: Write>(&self, writer: W) -> Result<(), SerializationError> {
        let aff = GroupAffine::<P>::from(self.clone());
        aff.serialize_uncompressed(writer)
    }

    #[inline]
    fn uncompressed_size(&self) -> usize {
        let aff = GroupAffine::<P>::from(self.clone());
        aff.uncompressed_size()
    }
}

impl<P: Parameters> CanonicalDeserialize for GroupAffine<P> {
    #[allow(unused_qualifications)]
    fn deserialize<R: Read>(reader: R) -> Result<Self, SerializationError> {
        let p = Self::deserialize_unchecked(reader)?;
        if !p.is_in_correct_subgroup_assuming_on_curve() {
            return Err(SerializationError::InvalidData);
        }
        Ok(p)
    }
    #[allow(unused_qualifications)]
    fn deserialize_unchecked<R: Read>(mut reader: R) -> Result<Self, SerializationError> {
        let (x, flags): (P::BaseField, EdwardsFlags) =
            CanonicalDeserializeWithFlags::deserialize_with_flags(&mut reader)?;
        if x == P::BaseField::zero() {
            Ok(Self::zero())
        } else {
            let p = GroupAffine::<P>::get_point_from_x(x, flags.is_positive())
                .ok_or(SerializationError::InvalidData)?;
            Ok(p)
        }
    }

    #[allow(unused_qualifications)]
    fn deserialize_uncompressed<R: Read>(reader: R) -> Result<Self, SerializationError> {
        let p = Self::deserialize_uncompressed_unchecked(reader)?;

        if !p.is_in_correct_subgroup_assuming_on_curve() {
            return Err(SerializationError::InvalidData);
        }
        Ok(p)
    }

    #[allow(unused_qualifications)]
    fn deserialize_uncompressed_unchecked<R: Read>(
        mut reader: R,
    ) -> Result<Self, SerializationError> {
        let x: P::BaseField = CanonicalDeserialize::deserialize(&mut reader)?;
        let y: P::BaseField = CanonicalDeserialize::deserialize(&mut reader)?;

        let p = GroupAffine::<P>::new(x, y);
        Ok(p)
    }
}

impl<P: Parameters> CanonicalDeserialize for GroupProjective<P> {
    #[allow(unused_qualifications)]
    fn deserialize<R: Read>(reader: R) -> Result<Self, SerializationError> {
        let aff = GroupAffine::<P>::deserialize(reader)?;
        Ok(aff.into())
    }

    #[allow(unused_qualifications)]
    fn deserialize_uncompressed<R: Read>(reader: R) -> Result<Self, SerializationError> {
        let aff = GroupAffine::<P>::deserialize_uncompressed(reader)?;
        Ok(aff.into())
    }

    #[allow(unused_qualifications)]
    fn deserialize_unchecked<R: Read>(reader: R) -> Result<Self, SerializationError> {
        let aff = GroupAffine::<P>::deserialize_unchecked(reader)?;
        Ok(aff.into())
    }
}

impl<M: Parameters, ConstraintF: Field> ToConstraintField<ConstraintF> for GroupAffine<M>
where
    M::BaseField: ToConstraintField<ConstraintF>,
{
    #[inline]
    fn to_field_elements(&self) -> Option<Vec<ConstraintF>> {
        let mut x_fe = self.x.to_field_elements()?;
        let y_fe = self.y.to_field_elements()?;
        x_fe.extend_from_slice(&y_fe);
        Some(x_fe)
    }
}

impl<M: Parameters, ConstraintF: Field> ToConstraintField<ConstraintF> for GroupProjective<M>
where
    M::BaseField: ToConstraintField<ConstraintF>,
{
    #[inline]
    fn to_field_elements(&self) -> Option<Vec<ConstraintF>> {
        GroupAffine::from(*self).to_field_elements()
    }
}<|MERGE_RESOLUTION|>--- conflicted
+++ resolved
@@ -23,7 +23,6 @@
     vec::Vec,
 };
 use num_traits::{One, Zero};
-<<<<<<< HEAD
 use rand::{
     distributions::{Distribution, Standard},
     Rng,
@@ -33,9 +32,7 @@
     crate::BatchGroupArithmeticSlice, accel::*, closure::closure, log::debug, peekmore::PeekMore,
     std::sync::Mutex,
 };
-=======
 use zeroize::Zeroize;
->>>>>>> 91bb87b5
 
 use ark_ff::{
     biginteger::BigInteger,
