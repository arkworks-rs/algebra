use ark_ff::{Field, PrimeField, Zero};

pub mod bls12;
pub mod bn;
pub mod bw6;
pub mod mnt4;
pub mod mnt6;

<<<<<<< HEAD
mod parallel_pairing_utils;

=======
pub mod double_odd;
>>>>>>> c6f9284c
pub mod short_weierstrass;
pub mod twisted_edwards;

/// Elliptic curves can be represented via different "models" with varying
/// efficiency properties.
///
/// `CurveConfig` bundles together the types that are common
/// to all models of the given curve, namely the `BaseField` over which the
/// curve is defined, and the `ScalarField` defined by the appropriate
/// prime-order subgroup of the curve.
pub trait CurveConfig: Send + Sync + Sized + 'static {
    /// Base field that the curve is defined over.
    type BaseField: Field;
    /// Finite prime field corresponding to an appropriate prime-order subgroup
    /// of the curve group.
    type ScalarField: PrimeField + Into<<Self::ScalarField as PrimeField>::BigInt>;

    /// The cofactor of this curve, represented as a sequence of little-endian limbs.
    const COFACTOR: &[u64];
    const COFACTOR_INV: Self::ScalarField;

    fn cofactor_is_one() -> bool {
        Self::COFACTOR[0] == 1 && Self::COFACTOR.iter().skip(1).all(Zero::is_zero)
    }
}<|MERGE_RESOLUTION|>--- conflicted
+++ resolved
@@ -6,12 +6,9 @@
 pub mod mnt4;
 pub mod mnt6;
 
-<<<<<<< HEAD
 mod parallel_pairing_utils;
 
-=======
 pub mod double_odd;
->>>>>>> c6f9284c
 pub mod short_weierstrass;
 pub mod twisted_edwards;
 
