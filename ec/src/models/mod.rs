--- conflicted
+++ resolved
@@ -1,10 +1,6 @@
-<<<<<<< HEAD
 use crate::AffineCurve;
-use ark_ff::{fields::BitIteratorBE, Field, PrimeField, Zero};
-=======
 use crate::ProjectiveCurve;
-use ark_ff::{Field, PrimeField, SquareRootField, Zero};
->>>>>>> bf1e2421
+use ark_ff::{Field, PrimeField, Zero};
 
 pub mod bls12;
 pub mod bn;
@@ -21,16 +17,11 @@
 /// curve is defined, and the `ScalarField` defined by the appropriate
 /// prime-order subgroup of the curve.
 pub trait ModelParameters: Send + Sync + Sized + 'static {
-<<<<<<< HEAD
+    /// Base field that the curve is defined over.
     type BaseField: Field;
-    type ScalarField: PrimeField + Into<<Self::ScalarField as PrimeField>::BigInt>;
-=======
-    /// Base field that the curve is defined over.
-    type BaseField: Field + SquareRootField;
     /// Finite prime field corresponding to an appropriate prime-order subgroup
     /// of the curve group.
-    type ScalarField: PrimeField + SquareRootField + Into<<Self::ScalarField as PrimeField>::BigInt>;
->>>>>>> bf1e2421
+    type ScalarField: PrimeField + Into<<Self::ScalarField as PrimeField>::BigInt>;
 
     const COFACTOR: &'static [u64];
     const COFACTOR_INV: Self::ScalarField;
