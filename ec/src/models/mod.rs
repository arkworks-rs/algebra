<<<<<<< HEAD
use crate::ProjectiveCurve;
use ark_ff::{Field, PrimeField, Zero};
=======
use ark_ff::{Field, PrimeField, SquareRootField};
>>>>>>> b32685e9

pub mod bls12;
pub mod bn;
pub mod bw6;
pub mod mnt4;
pub mod mnt6;
pub mod short_weierstrass;
pub mod twisted_edwards;

/// Elliptic curves can be represented via different "models" with varying
/// efficiency properties.
/// `CurveConfig` bundles together the types that are common
/// to all models of the given curve, namely the `BaseField` over which the
/// curve is defined, and the `ScalarField` defined by the appropriate
/// prime-order subgroup of the curve.
pub trait CurveConfig: Send + Sync + Sized + 'static {
    /// Base field that the curve is defined over.
    type BaseField: Field;
    /// Finite prime field corresponding to an appropriate prime-order subgroup
    /// of the curve group.
    type ScalarField: PrimeField + Into<<Self::ScalarField as PrimeField>::BigInt>;

    const COFACTOR: &'static [u64];
    const COFACTOR_INV: Self::ScalarField;
}<|MERGE_RESOLUTION|>--- conflicted
+++ resolved
@@ -1,9 +1,4 @@
-<<<<<<< HEAD
-use crate::ProjectiveCurve;
-use ark_ff::{Field, PrimeField, Zero};
-=======
-use ark_ff::{Field, PrimeField, SquareRootField};
->>>>>>> b32685e9
+use ark_ff::{Field, PrimeField};
 
 pub mod bls12;
 pub mod bn;
