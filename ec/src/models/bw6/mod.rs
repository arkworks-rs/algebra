use crate::{
    models::{short_weierstrass::SWCurveConfig, CurveConfig},
    pairing::{MillerLoopOutput, Pairing, PairingOutput},
};
use ark_ff::{
    fields::{
        fp3::Fp3Config,
        fp6_2over3::{Fp6, Fp6Config},
        BitIteratorBE, Field, PrimeField,
    },
    CyclotomicMultSubgroup,
};
use itertools::Itertools;
use num_traits::One;

use ark_std::{marker::PhantomData, vec::Vec};

#[cfg(feature = "parallel")]
use rayon::prelude::*;

pub enum TwistType {
    M,
    D,
}

pub trait BW6Parameters: 'static + Eq + PartialEq {
    const X: <Self::Fp as PrimeField>::BigInt;
    const X_IS_NEGATIVE: bool;
    const ATE_LOOP_COUNT_1: &'static [u64];
    const ATE_LOOP_COUNT_1_IS_NEGATIVE: bool;
    const ATE_LOOP_COUNT_2: &'static [i8];
    const ATE_LOOP_COUNT_2_IS_NEGATIVE: bool;
    const TWIST_TYPE: TwistType;
    type Fp: PrimeField + Into<<Self::Fp as PrimeField>::BigInt>;
    type Fp3Config: Fp3Config<Fp = Self::Fp>;
    type Fp6Config: Fp6Config<Fp3Config = Self::Fp3Config>;
    type G1Parameters: SWCurveConfig<BaseField = Self::Fp>;
    type G2Parameters: SWCurveConfig<
        BaseField = Self::Fp,
        ScalarField = <Self::G1Parameters as CurveConfig>::ScalarField,
    >;
}

pub mod g1;
pub mod g2;

pub use self::{
    g1::{G1Affine, G1Prepared, G1Projective},
    g2::{G2Affine, G2Prepared, G2Projective},
};

#[derive(Derivative)]
#[derivative(Copy, Clone, PartialEq, Eq, Debug, Hash)]
pub struct BW6<P: BW6Parameters>(PhantomData<fn() -> P>);

impl<P: BW6Parameters> BW6<P> {
    // Evaluate the line function at point p.
    fn ell(f: &mut Fp6<P::Fp6Config>, coeffs: &(P::Fp, P::Fp, P::Fp), p: &G1Affine<P>) {
        let mut c0 = coeffs.0;
        let mut c1 = coeffs.1;
        let mut c2 = coeffs.2;

        match P::TWIST_TYPE {
            TwistType::M => {
                c2 *= &p.y;
                c1 *= &p.x;
                f.mul_by_014(&c0, &c1, &c2);
            },
            TwistType::D => {
                c0 *= &p.y;
                c1 *= &p.x;
                f.mul_by_034(&c0, &c1, &c2);
            },
        }
    }

    fn exp_by_x(mut f: Fp6<P::Fp6Config>) -> Fp6<P::Fp6Config> {
        f = f.cyclotomic_exp(&P::X);
        if P::X_IS_NEGATIVE {
            f.cyclotomic_inverse_in_place();
        }
        f
    }

    fn final_exponentiation_first_chunk(
        elt: &Fp6<P::Fp6Config>,
        elt_inv: &Fp6<P::Fp6Config>,
    ) -> Fp6<P::Fp6Config> {
        // (q^3-1)*(q+1)

        // elt_q3 = elt^(q^3)
        let mut elt_q3 = *elt;
        elt_q3.cyclotomic_inverse_in_place();
        // elt_q3_over_elt = elt^(q^3-1)
        let elt_q3_over_elt = elt_q3 * elt_inv;
        // alpha = elt^((q^3-1) * q)
        let mut alpha = elt_q3_over_elt;
        alpha.frobenius_map(1);
        // beta = elt^((q^3-1)*(q+1)
        alpha * &elt_q3_over_elt
    }

    #[allow(clippy::let_and_return)]
    fn final_exponentiation_last_chunk(f: &Fp6<P::Fp6Config>) -> Fp6<P::Fp6Config> {
        // hard_part
        // From https://eprint.iacr.org/2020/351.pdf, Alg.6

        #[rustfmt::skip]
        // R0(x) := (-103*x^7 + 70*x^6 + 269*x^5 - 197*x^4 - 314*x^3 - 73*x^2 - 263*x - 220)
        // R1(x) := (103*x^9 - 276*x^8 + 77*x^7 + 492*x^6 - 445*x^5 - 65*x^4 + 452*x^3 - 181*x^2 + 34*x + 229)
        // f ^ R0(u) * (f ^ q) ^ R1(u) in a 2-NAF multi-exp fashion.

        // steps 1,2,3
        let f0 = *f;
        let mut f0p = f0;
        f0p.frobenius_map(1);
        let f1 = Self::exp_by_x(f0);
        let mut f1p = f1;
        f1p.frobenius_map(1);
        let f2 = Self::exp_by_x(f1);
        let mut f2p = f2;
        f2p.frobenius_map(1);
        let f3 = Self::exp_by_x(f2);
        let mut f3p = f3;
        f3p.frobenius_map(1);
        let f4 = Self::exp_by_x(f3);
        let mut f4p = f4;
        f4p.frobenius_map(1);
        let f5 = Self::exp_by_x(f4);
        let mut f5p = f5;
        f5p.frobenius_map(1);
        let f6 = Self::exp_by_x(f5);
        let mut f6p = f6;
        f6p.frobenius_map(1);
        let f7 = Self::exp_by_x(f6);
        let mut f7p = f7;
        f7p.frobenius_map(1);

        // step 4
        let f8p = Self::exp_by_x(f7p);
        let f9p = Self::exp_by_x(f8p);

        // step 5
        let mut f5p_p3 = f5p;
        f5p_p3.cyclotomic_inverse_in_place();
        let result1 = f3p * &f6p * &f5p_p3;

        // step 6
        let result2 = result1.square();
        let f4_2p = f4 * &f2p;
        let mut tmp1_p3 = f0 * &f1 * &f3 * &f4_2p * &f8p;
        tmp1_p3.cyclotomic_inverse_in_place();
        let result3 = result2 * &f5 * &f0p * &tmp1_p3;

        // step 7
        let result4 = result3.square();
        let mut f7_p3 = f7;
        f7_p3.cyclotomic_inverse_in_place();
        let result5 = result4 * &f9p * &f7_p3;

        // step 8
        let result6 = result5.square();
        let f2_4p = f2 * &f4p;
        let f4_2p_5p = f4_2p * &f5p;
        let mut tmp2_p3 = f2_4p * &f3 * &f3p;
        tmp2_p3.cyclotomic_inverse_in_place();
        let result7 = result6 * &f4_2p_5p * &f6 * &f7p * &tmp2_p3;

        // step 9
        let result8 = result7.square();
        let mut tmp3_p3 = f0p * &f9p;
        tmp3_p3.cyclotomic_inverse_in_place();
        let result9 = result8 * &f0 * &f7 * &f1p * &tmp3_p3;

        // step 10
        let result10 = result9.square();
        let f6p_8p = f6p * &f8p;
        let f5_7p = f5 * &f7p;
        let mut tmp4_p3 = f6p_8p;
        tmp4_p3.cyclotomic_inverse_in_place();
        let result11 = result10 * &f5_7p * &f2p * &tmp4_p3;

        // step 11
        let result12 = result11.square();
        let f3_6 = f3 * &f6;
        let f1_7 = f1 * &f7;
        let mut tmp5_p3 = f1_7 * &f2;
        tmp5_p3.cyclotomic_inverse_in_place();
        let result13 = result12 * &f3_6 * &f9p * &tmp5_p3;

        // step 12
        let result14 = result13.square();
        let mut tmp6_p3 = f4_2p * &f5_7p * &f6p_8p;
        tmp6_p3.cyclotomic_inverse_in_place();
        let result15 = result14 * &f0 * &f0p * &f3p * &f5p * &tmp6_p3;

        // step 13
        let result16 = result15.square();
        let mut tmp7_p3 = f3_6;
        tmp7_p3.cyclotomic_inverse_in_place();
        let result17 = result16 * &f1p * &tmp7_p3;

        // step 14
        let result18 = result17.square();
        let mut tmp8_p3 = f2_4p * &f4_2p_5p * &f9p;
        tmp8_p3.cyclotomic_inverse_in_place();
        let result19 = result18 * &f1_7 * &f5_7p * &f0p * &tmp8_p3;

        result19
    }
}

impl<P: BW6Parameters> Pairing for BW6<P> {
    type ScalarField = <P::G1Parameters as CurveConfig>::ScalarField;
    type G1 = G1Projective<P>;
    type G1Affine = G1Affine<P>;
    type G1Prepared = G1Prepared<P>;
    type G2 = G2Projective<P>;
    type G2Affine = G2Affine<P>;
    type G2Prepared = G2Prepared<P>;
    type TargetField = Fp6<P::Fp6Config>;

<<<<<<< HEAD
    fn multi_miller_loop(
        a: impl IntoIterator<Item = impl Into<Self::G1Prepared>>,
        b: impl IntoIterator<Item = impl Into<Self::G2Prepared>>,
    ) -> MillerLoopOutput<Self> {
        // Alg.5 in https://eprint.iacr.org/2020/351.pdf
=======
        let mut pairs_1 = vec![];
        let mut pairs_2 = vec![];
        for (p, q) in i {
            if !p.is_zero() && !q.is_zero() {
                pairs_1.push((p, q.ell_coeffs_1.iter()));
                pairs_2.push((p, q.ell_coeffs_2.iter()));
            }
        }

        // f_{u+1,Q}(P)
        let mut f_1 = Self::Fqk::one();

        for i in BitIteratorBE::without_leading_zeros(P::ATE_LOOP_COUNT_1).skip(1) {
            f_1.square_in_place();
>>>>>>> 77fb6ab4

        let (mut pairs_1, mut pairs_2) = a
            .into_iter()
            .zip_eq(b)
            .filter_map(|(p, q)| {
                let (p, q): (G1Prepared<P>, G2Prepared<P>) = (p.into(), q.into());
                match !p.is_zero() && !q.is_zero() {
                    true => Some((
                        (p, q.ell_coeffs_1.into_iter()),
                        (p, q.ell_coeffs_2.into_iter()),
                    )),
                    false => None,
                }
            })
            .unzip::<_, _, Vec<_>, Vec<_>>();

        let mut f_1 = cfg_chunks_mut!(pairs_1, 4)
            .map(|pairs| {
                let mut f = Self::TargetField::one();
                for i in BitIteratorBE::new(P::ATE_LOOP_COUNT_1).skip(1) {
                    f.square_in_place();
                    for (p, coeffs) in pairs.iter_mut() {
                        Self::ell(&mut f, &coeffs.next().unwrap(), &p.0);
                    }
                    if i {
                        for (p, coeffs) in pairs.iter_mut() {
                            Self::ell(&mut f, &coeffs.next().unwrap(), &p.0);
                        }
                    }
                }
                f
            })
            .product::<Self::TargetField>();

        if P::ATE_LOOP_COUNT_1_IS_NEGATIVE {
            f_1.cyclotomic_inverse_in_place();
        }
        let mut f_2 = cfg_chunks_mut!(pairs_2, 4)
            .map(|pairs| {
                let mut f = Self::TargetField::one();
                for i in (1..P::ATE_LOOP_COUNT_2.len()).rev() {
                    if i != P::ATE_LOOP_COUNT_2.len() - 1 {
                        f.square_in_place();
                    }

                    for (p, ref mut coeffs) in pairs.iter_mut() {
                        Self::ell(&mut f, &coeffs.next().unwrap(), &p.0);
                    }

                    let bit = P::ATE_LOOP_COUNT_2[i - 1];
                    if bit == 1 || bit == -1 {
                        for &mut (p, ref mut coeffs) in pairs.iter_mut() {
                            Self::ell(&mut f, &coeffs.next().unwrap(), &p.0);
                        }
                    }
                }
                f
            })
            .product::<Self::TargetField>();

        if P::ATE_LOOP_COUNT_2_IS_NEGATIVE {
            f_2.cyclotomic_inverse_in_place();
        }

        f_2.frobenius_map(1);

        MillerLoopOutput(f_1 * &f_2)
    }

    fn final_exponentiation(f: MillerLoopOutput<Self>) -> Option<PairingOutput<Self>> {
        let value = f.0;
        let value_inv = value.inverse().unwrap();
        let value_to_first_chunk = Self::final_exponentiation_first_chunk(&value, &value_inv);
        Some(Self::final_exponentiation_last_chunk(&value_to_first_chunk)).map(PairingOutput)
    }
}<|MERGE_RESOLUTION|>--- conflicted
+++ resolved
@@ -220,28 +220,11 @@
     type G2Prepared = G2Prepared<P>;
     type TargetField = Fp6<P::Fp6Config>;
 
-<<<<<<< HEAD
     fn multi_miller_loop(
         a: impl IntoIterator<Item = impl Into<Self::G1Prepared>>,
         b: impl IntoIterator<Item = impl Into<Self::G2Prepared>>,
     ) -> MillerLoopOutput<Self> {
         // Alg.5 in https://eprint.iacr.org/2020/351.pdf
-=======
-        let mut pairs_1 = vec![];
-        let mut pairs_2 = vec![];
-        for (p, q) in i {
-            if !p.is_zero() && !q.is_zero() {
-                pairs_1.push((p, q.ell_coeffs_1.iter()));
-                pairs_2.push((p, q.ell_coeffs_2.iter()));
-            }
-        }
-
-        // f_{u+1,Q}(P)
-        let mut f_1 = Self::Fqk::one();
-
-        for i in BitIteratorBE::without_leading_zeros(P::ATE_LOOP_COUNT_1).skip(1) {
-            f_1.square_in_place();
->>>>>>> 77fb6ab4
 
         let (mut pairs_1, mut pairs_2) = a
             .into_iter()
@@ -261,7 +244,7 @@
         let mut f_1 = cfg_chunks_mut!(pairs_1, 4)
             .map(|pairs| {
                 let mut f = Self::TargetField::one();
-                for i in BitIteratorBE::new(P::ATE_LOOP_COUNT_1).skip(1) {
+                for i in BitIteratorBE::without_leading(P::ATE_LOOP_COUNT_1).skip(1) {
                     f.square_in_place();
                     for (p, coeffs) in pairs.iter_mut() {
                         Self::ell(&mut f, &coeffs.next().unwrap(), &p.0);
