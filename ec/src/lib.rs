#![cfg_attr(not(feature = "std"), no_std)]
#![warn(
    unused,
    future_incompatible,
    nonstandard_style,
    rust_2018_idioms,
    rust_2021_compatibility
)]
#![forbid(unsafe_code)]
#![allow(
    clippy::op_ref,
    clippy::suspicious_op_assign_impl,
    clippy::many_single_char_names
)]

#[macro_use]
extern crate derivative;

#[macro_use]
extern crate ark_std;

use ark_ff::{
    bytes::{FromBytes, ToBytes},
<<<<<<< HEAD
    fields::{BitIteratorBE, Field, PrimeField},
=======
    fields::{Field, PrimeField, SquareRootField},
>>>>>>> bf1e2421
    UniformRand,
};
use ark_serialize::{CanonicalDeserialize, CanonicalSerialize};
use ark_std::{
    fmt::{Debug, Display},
    hash::Hash,
    ops::{Add, AddAssign, MulAssign, Neg, Sub, SubAssign},
    vec::Vec,
};
use num_traits::Zero;
use zeroize::Zeroize;

pub mod models;
pub use self::models::*;

pub mod glv;

pub mod group;

pub mod msm;

/// Provides a `HashToCurve` trait and implementations of this trait via
/// different hashing strategies.
pub mod hashing;
pub mod wnaf;

/// Collection of types (mainly fields and curves) that together describe
/// how to compute a pairing over a pairing-friendly curve.
pub trait PairingEngine: Sized + 'static + Copy + Debug + Sync + Send + Eq + PartialEq {
    /// This is the scalar field of the G1/G2 groups.
    type Fr: PrimeField;

    /// The projective representation of an element in G1.
    type G1Projective: ProjectiveCurve<BaseField = Self::Fq, ScalarField = Self::Fr, Affine = Self::G1Affine>
        + From<Self::G1Affine>
        + Into<Self::G1Affine>
        + MulAssign<Self::Fr>; // needed due to https://github.com/rust-lang/rust/issues/69640

    /// The affine representation of an element in G1.
    type G1Affine: AffineCurve<BaseField = Self::Fq, ScalarField = Self::Fr, Projective = Self::G1Projective>
        + From<Self::G1Projective>
        + Into<Self::G1Projective>
        + Into<Self::G1Prepared>;

    /// A G1 element that has been preprocessed for use in a pairing.
    type G1Prepared: ToBytes + Default + Clone + Send + Sync + Debug + From<Self::G1Affine>;

    /// The projective representation of an element in G2.
    type G2Projective: ProjectiveCurve<BaseField = Self::Fqe, ScalarField = Self::Fr, Affine = Self::G2Affine>
        + From<Self::G2Affine>
        + Into<Self::G2Affine>
        + MulAssign<Self::Fr>; // needed due to https://github.com/rust-lang/rust/issues/69640

    /// The affine representation of an element in G2.
    type G2Affine: AffineCurve<BaseField = Self::Fqe, ScalarField = Self::Fr, Projective = Self::G2Projective>
        + From<Self::G2Projective>
        + Into<Self::G2Projective>
        + Into<Self::G2Prepared>;

    /// A G2 element that has been preprocessed for use in a pairing.
    type G2Prepared: ToBytes + Default + Clone + Send + Sync + Debug + From<Self::G2Affine>;

    /// The base field that hosts G1.
    type Fq: PrimeField;

    /// The extension field that hosts G2.
    type Fqe: Field;

    /// The extension field that hosts the target group of the pairing.
    type Fqk: Field;

    /// Computes the product of miller loops for some number of (G1, G2) pairs.
    #[must_use]
    fn miller_loop<'a, I>(i: I) -> Self::Fqk
    where
        I: IntoIterator<Item = &'a (Self::G1Prepared, Self::G2Prepared)>;

    /// Performs final exponentiation of the result of a miller loop.
    #[must_use]
    fn final_exponentiation(_: &Self::Fqk) -> Option<Self::Fqk>;

    /// Computes a product of pairings.
    #[must_use]
    fn product_of_pairings<'a, I>(i: I) -> Self::Fqk
    where
        I: IntoIterator<Item = &'a (Self::G1Prepared, Self::G2Prepared)>,
    {
        Self::final_exponentiation(&Self::miller_loop(i)).unwrap()
    }

    /// Performs multiple pairing operations
    #[must_use]
    fn pairing<G1, G2>(p: G1, q: G2) -> Self::Fqk
    where
        G1: Into<Self::G1Affine>,
        G2: Into<Self::G2Affine>,
    {
        let g1_prep = Self::G1Prepared::from(p.into());
        let g2_prep = Self::G2Prepared::from(q.into());
        Self::product_of_pairings(core::iter::once(&(g1_prep, g2_prep)))
    }
}

/// Projective representation of an elliptic curve point guaranteed to be
/// in the correct prime order subgroup.
pub trait ProjectiveCurve:
    Eq
    + 'static
    + Sized
    + ToBytes
    + FromBytes
    + CanonicalSerialize
    + CanonicalDeserialize
    + Copy
    + Clone
    + Default
    + Send
    + Sync
    + Hash
    + Debug
    + Display
    + UniformRand
    + Zeroize
    + Zero
    + Neg<Output = Self>
    + Add<Self, Output = Self>
    + Sub<Self, Output = Self>
    + AddAssign<Self>
    + SubAssign<Self>
    + MulAssign<<Self as ProjectiveCurve>::ScalarField>
    + for<'a> Add<&'a Self, Output = Self>
    + for<'a> Sub<&'a Self, Output = Self>
    + for<'a> AddAssign<&'a Self>
    + for<'a> SubAssign<&'a Self>
    + core::iter::Sum<Self>
    + for<'a> core::iter::Sum<&'a Self>
    + From<<Self as ProjectiveCurve>::Affine>
{
    type Parameters: ModelParameters<ScalarField = Self::ScalarField, BaseField = Self::BaseField>;
    type ScalarField: PrimeField;
    type BaseField: Field;
    type Affine: AffineCurve<
            Parameters = Self::Parameters,
            Projective = Self,
            ScalarField = Self::ScalarField,
            BaseField = Self::BaseField,
        > + From<Self>
        + Into<Self>;

    /// Returns a fixed generator of unknown exponent.
    #[must_use]
    fn prime_subgroup_generator() -> Self;

    /// Normalizes a slice of projective elements so that
    /// conversion to affine is cheap.
    fn batch_normalization(v: &mut [Self]);

    /// Normalizes a slice of projective elements and outputs a vector
    /// containing the affine equivalents.
    fn batch_normalization_into_affine(v: &[Self]) -> Vec<Self::Affine> {
        let mut v = v.to_vec();
        Self::batch_normalization(&mut v);
        v.into_iter().map(|v| v.into()).collect()
    }

    /// Checks if the point is already "normalized" so that
    /// cheap affine conversion is possible.
    #[must_use]
    fn is_normalized(&self) -> bool;

    /// Doubles this element.
    #[must_use]
    fn double(&self) -> Self {
        let mut copy = *self;
        copy.double_in_place();
        copy
    }

    /// Doubles this element in place.
    fn double_in_place(&mut self) -> &mut Self;

    /// Converts self into the affine representation.
    fn into_affine(&self) -> Self::Affine {
        (*self).into()
    }

    /// Sets `self` to be `self + other`, where `other: Self::Affine`.
    /// This is usually faster than adding `other` in projective form.
    fn add_mixed(mut self, other: &Self::Affine) -> Self {
        self.add_assign_mixed(other);
        self
    }

    /// Sets `self` to be `self + other`, where `other: Self::Affine`.
    /// This is usually faster than adding `other` in projective form.
    fn add_assign_mixed(&mut self, other: &Self::Affine);

    /// Performs scalar multiplication of this element.
    fn mul<S: AsRef<[u64]>>(self, other: S) -> Self;
}

/// Affine representation of an elliptic curve point guaranteed to be
/// in the correct prime order subgroup.
pub trait AffineCurve:
    Eq
    + 'static
    + Sized
    + ToBytes
    + FromBytes
    + CanonicalSerialize
    + CanonicalDeserialize
    + Copy
    + Clone
    + Default
    + UniformRand
    + Send
    + Sync
    + Hash
    + Debug
    + Display
    + Zero
    + Neg<Output = Self>
    + Zeroize
    + core::iter::Sum<Self>
    + for<'a> core::iter::Sum<&'a Self>
    + From<<Self as AffineCurve>::Projective>
{
    type Parameters: ModelParameters<ScalarField = Self::ScalarField, BaseField = Self::BaseField>;
<<<<<<< HEAD
    type ScalarField: PrimeField + Into<<Self::ScalarField as PrimeField>::BigInt>;
=======

    /// The group defined by this curve has order `h * r` where `r` is a large
    /// prime. `Self::ScalarField` is the prime field defined by `r`
    type ScalarField: PrimeField + SquareRootField + Into<<Self::ScalarField as PrimeField>::BigInt>;

    /// The finite field over which this curve is defined.
>>>>>>> bf1e2421
    type BaseField: Field;

    /// The projective representation of points on this curve.
    type Projective: ProjectiveCurve<
            Parameters = Self::Parameters,
            Affine = Self,
            ScalarField = Self::ScalarField,
            BaseField = Self::BaseField,
        > + From<Self>
        + Into<Self>
        + MulAssign<Self::ScalarField>; // needed due to https://github.com/rust-lang/rust/issues/69640

    /// Returns the x and y coordinates of this affine point
    fn xy(&self) -> (Self::BaseField, Self::BaseField);

    /// Returns a fixed generator of unknown exponent.
    #[must_use]
    fn prime_subgroup_generator() -> Self;

    /// Converts self into the projective representation.
    fn into_projective(&self) -> Self::Projective {
        (*self).into()
    }

    /// Returns a group element if the set of bytes forms a valid group element,
    /// otherwise returns None. This function is primarily intended for sampling
    /// random group elements from a hash-function or RNG output.
    fn from_random_bytes(bytes: &[u8]) -> Option<Self>;

    /// Performs scalar multiplication of this element with mixed addition.
    #[must_use]
    fn mul<S: Into<<Self::ScalarField as PrimeField>::BigInt>>(&self, by: S) -> Self::Projective;

    /// Multiplies this element by the cofactor and output the
    /// resulting projective element.
    #[must_use]
    fn mul_by_cofactor_to_projective(&self) -> Self::Projective;

    /// Multiplies this element by the cofactor.
    #[must_use]
    fn mul_by_cofactor(&self) -> Self {
        self.mul_by_cofactor_to_projective().into()
    }

    /// Multiplies this element by the inverse of the cofactor in
    /// `Self::ScalarField`.
    #[must_use]
    fn mul_by_cofactor_inv(&self) -> Self {
        self.mul(Self::Parameters::COFACTOR_INV).into()
    }
}

impl<C: ProjectiveCurve> crate::group::Group for C {
    type ScalarField = C::ScalarField;

    #[inline]
    #[must_use]
    fn double(&self) -> Self {
        let mut tmp = *self;
        tmp += self;
        tmp
    }

    #[inline]
    fn double_in_place(&mut self) -> &mut Self {
        <C as ProjectiveCurve>::double_in_place(self)
    }
}

/// Preprocesses a G1 element for use in a pairing.
pub fn prepare_g1<E: PairingEngine>(g: impl Into<E::G1Affine>) -> E::G1Prepared {
    let g: E::G1Affine = g.into();
    E::G1Prepared::from(g)
}

/// Preprocesses a G2 element for use in a pairing.
pub fn prepare_g2<E: PairingEngine>(g: impl Into<E::G2Affine>) -> E::G2Prepared {
    let g: E::G2Affine = g.into();
    E::G2Prepared::from(g)
}

/// Wrapper trait representing a cycle of elliptic curves (E1, E2) such that
/// the base field of E1 is the scalar field of E2, and the scalar field of E1
/// is the base field of E2.
pub trait CurveCycle
where
    <Self::E1 as AffineCurve>::Projective: MulAssign<<Self::E2 as AffineCurve>::BaseField>,
    <Self::E2 as AffineCurve>::Projective: MulAssign<<Self::E1 as AffineCurve>::BaseField>,
{
    type E1: AffineCurve<
        BaseField = <Self::E2 as AffineCurve>::ScalarField,
        ScalarField = <Self::E2 as AffineCurve>::BaseField,
    >;
    type E2: AffineCurve;
}

/// A cycle of curves where both curves are pairing-friendly.
pub trait PairingFriendlyCycle: CurveCycle {
    type Engine1: PairingEngine<
        G1Affine = Self::E1,
        G1Projective = <Self::E1 as AffineCurve>::Projective,
        Fq = <Self::E1 as AffineCurve>::BaseField,
        Fr = <Self::E1 as AffineCurve>::ScalarField,
    >;

    type Engine2: PairingEngine<
        G1Affine = Self::E2,
        G1Projective = <Self::E2 as AffineCurve>::Projective,
        Fq = <Self::E2 as AffineCurve>::BaseField,
        Fr = <Self::E2 as AffineCurve>::ScalarField,
    >;
}<|MERGE_RESOLUTION|>--- conflicted
+++ resolved
@@ -21,11 +21,7 @@
 
 use ark_ff::{
     bytes::{FromBytes, ToBytes},
-<<<<<<< HEAD
-    fields::{BitIteratorBE, Field, PrimeField},
-=======
-    fields::{Field, PrimeField, SquareRootField},
->>>>>>> bf1e2421
+    fields::{Field, PrimeField},
     UniformRand,
 };
 use ark_serialize::{CanonicalDeserialize, CanonicalSerialize};
@@ -254,16 +250,12 @@
     + From<<Self as AffineCurve>::Projective>
 {
     type Parameters: ModelParameters<ScalarField = Self::ScalarField, BaseField = Self::BaseField>;
-<<<<<<< HEAD
-    type ScalarField: PrimeField + Into<<Self::ScalarField as PrimeField>::BigInt>;
-=======
 
     /// The group defined by this curve has order `h * r` where `r` is a large
     /// prime. `Self::ScalarField` is the prime field defined by `r`
-    type ScalarField: PrimeField + SquareRootField + Into<<Self::ScalarField as PrimeField>::BigInt>;
+    type ScalarField: PrimeField + Into<<Self::ScalarField as PrimeField>::BigInt>;
 
     /// The finite field over which this curve is defined.
->>>>>>> bf1e2421
     type BaseField: Field;
 
     /// The projective representation of points on this curve.
