--- conflicted
+++ resolved
@@ -36,11 +36,8 @@
 
 pub mod msm;
 
-<<<<<<< HEAD
 pub mod hashing;
-=======
 pub mod wnaf;
->>>>>>> 90f9adc9
 
 pub trait PairingEngine: Sized + 'static + Copy + Debug + Sync + Send + Eq + PartialEq {
     /// This is the scalar field of the G1/G2 groups.
