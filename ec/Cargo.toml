--- conflicted
+++ resolved
@@ -20,10 +20,6 @@
 num-traits = { version = "0.2", default-features = false }
 rayon = { version = "1", optional = true }
 zeroize = { version = "1", default-features = false, features = ["zeroize_derive"] }
-<<<<<<< HEAD
-paste = "1.0.4"
-=======
->>>>>>> 7657bcb7
 
 [features]
 default = []
