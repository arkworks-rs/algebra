[package]
name = "ark-ec"
version = "0.3.0"
authors = [ "arkworks contributors" ]
description = "A library for elliptic curves and pairings"
homepage = "https://arkworks.rs"
repository = "https://github.com/arkworks-rs/algebra"
documentation = "https://docs.rs/ark-ec/"
keywords = ["cryptography", "elliptic-curves", "pairing"]
categories = ["cryptography"]
include = ["Cargo.toml", "src", "README.md", "LICENSE-APACHE", "LICENSE-MIT"]
license = "MIT/Apache-2.0"
edition = "2021"

[dependencies]
ark-std = { version = "^0.3.0", default-features = false }
ark-serialize = { version = "^0.3.0", path = "../serialize", default-features = false }
ark-ff = { version = "^0.3.0", path = "../ff", default-features = false }
ark-poly = { version = "^0.3.0", path = "../poly", default-features = false }
derivative = { version = "2", features = ["use_core"] }
<<<<<<< HEAD
digest = { version = "0.9", default-features = false}
=======
digest = { version = "0.9", default-features = false }
>>>>>>> 75d0b10e
num-traits = { version = "0.2", default-features = false }
rayon = { version = "1", optional = true }
zeroize = { version = "1", default-features = false, features = ["zeroize_derive"] }

[dev-dependencies]
hashbrown = { version = "0.11.1" }
blake2 = { version = "0.9.2", default-features = false }

[features]
default = []
<<<<<<< HEAD
std = [ "ark-std/std", "ark-ff/std", "ark-serialize/std", "blake2"]
=======
std = [ "ark-std/std", "ark-ff/std", "ark-serialize/std" ]
>>>>>>> 75d0b10e
parallel = [ "std", "rayon", "ark-std/parallel" ]<|MERGE_RESOLUTION|>--- conflicted
+++ resolved
@@ -18,11 +18,7 @@
 ark-ff = { version = "^0.3.0", path = "../ff", default-features = false }
 ark-poly = { version = "^0.3.0", path = "../poly", default-features = false }
 derivative = { version = "2", features = ["use_core"] }
-<<<<<<< HEAD
-digest = { version = "0.9", default-features = false}
-=======
 digest = { version = "0.9", default-features = false }
->>>>>>> 75d0b10e
 num-traits = { version = "0.2", default-features = false }
 rayon = { version = "1", optional = true }
 zeroize = { version = "1", default-features = false, features = ["zeroize_derive"] }
@@ -33,9 +29,5 @@
 
 [features]
 default = []
-<<<<<<< HEAD
-std = [ "ark-std/std", "ark-ff/std", "ark-serialize/std", "blake2"]
-=======
 std = [ "ark-std/std", "ark-ff/std", "ark-serialize/std" ]
->>>>>>> 75d0b10e
 parallel = [ "std", "rayon", "ark-std/parallel" ]