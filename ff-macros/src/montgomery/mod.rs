use quote::format_ident;
use std::str::FromStr;

use num_bigint::BigUint;
use num_traits::One;
use quote::format_ident;

mod biginteger;
use biginteger::*;

mod add;
use add::*;
mod double;
use double::*;
mod mul;
use mul::*;

mod square;
use square::*;

mod sum_of_products;
use sum_of_products::*;

use crate::utils;

pub fn mont_config_helper(
    modulus: BigUint,
    generator: BigUint,
    small_subgroup_base: Option<u32>,
    small_subgroup_power: Option<u32>,
    config_name: proc_macro2::Ident,
) -> proc_macro2::TokenStream {
    let mut limbs = 1usize;
    {
        let mut cur = BigUint::one() << 64; // always 64-bit limbs for now
        while cur < modulus {
            limbs += 1;
            cur <<= 64;
        }
    }

    // modulus - 1 = 2^s * t
    let mut trace = &modulus - BigUint::from_str("1").unwrap();
    while !trace.bit(0) {
        trace >>= 1u8;
    }

    // Compute 2^s root of unity given the generator
    let remaining_subgroup_size = match (small_subgroup_base, small_subgroup_power) {
        (Some(base), Some(power)) => Some(&trace / BigUint::from(base).pow(power)),
        (None, None) => None,
        (..) => panic!("Must specify both `small_subgroup_base` and `small_subgroup_power`"),
    };
    let two_adic_root_of_unity = generator.modpow(&trace, &modulus);
    let large_subgroup_generator = remaining_subgroup_size
        .as_ref()
        .map(|e| generator.modpow(e, &modulus).to_string());
    let modulus = modulus.to_string();
    let generator = generator.to_string();
    let two_adic_root_of_unity = two_adic_root_of_unity.to_string();
    let modulus_limbs = utils::str_to_limbs_u64(&modulus).1;
    let modulus_has_spare_bit = modulus_limbs.last().unwrap() >> 63 == 0;
    let can_use_no_carry_mul_opt = {
        let first_limb_check = *modulus_limbs.last().unwrap() < (u64::MAX >> 1);
        if limbs != 1 {
            first_limb_check && modulus_limbs[..limbs - 1].iter().any(|l| *l != u64::MAX)
        } else {
            first_limb_check
        }
    };
    let modulus = quote::quote! { BigInt([ #( #modulus_limbs ),* ]) };

    let add_with_carry = add_with_carry_impl(limbs);
    let sub_with_borrow = sub_with_borrow_impl(limbs);
    let subtract_modulus = subtract_modulus_impl(&modulus);
<<<<<<< HEAD
    let mul_assign = mul_assign_impl(can_use_no_carry_mul_opt, limbs, &modulus_limbs);
    let square_in_place = square_in_place_impl(can_use_no_carry_mul_opt, limbs, &modulus_limbs);
=======
    let add_assign = add_assign_impl(modulus_has_spare_bit);
    let double_in_place = double_in_place_impl(modulus_has_spare_bit);
    let mul_assign = mul_assign_impl(
        can_use_no_carry_mul_opt,
        limbs,
        &modulus_limbs,
        modulus_has_spare_bit,
    );
>>>>>>> 80aa0b2f
    let sum_of_products = sum_of_products_impl(limbs, &modulus_limbs);

    let mixed_radix = if let Some(large_subgroup_generator) = large_subgroup_generator {
        quote::quote! {
            const SMALL_SUBGROUP_BASE: Option<u32> = Some(#small_subgroup_base);

            const SMALL_SUBGROUP_BASE_ADICITY: Option<u32> = Some(#small_subgroup_power);

            const LARGE_SUBGROUP_ROOT_OF_UNITY: Option<F> = Some(ark_ff::MontFp!(#large_subgroup_generator));
        }
    } else {
        quote::quote! {}
    };

    let scope_name = format_ident!("{}___", config_name.to_string().to_lowercase());
    quote::quote! {
        fn #scope_name() {
            use ark_ff::{fields::Fp, BigInt, BigInteger, biginteger::arithmetic as fa, fields::*};
            type B = BigInt<#limbs>;
            type F = Fp<MontBackend<#config_name, #limbs>, #limbs>;

            #[automatically_derived]
            impl MontConfig<#limbs> for #config_name {
                const MODULUS: B = #modulus;

                const GENERATOR: F = ark_ff::MontFp!(#generator);

                const TWO_ADIC_ROOT_OF_UNITY: F = ark_ff::MontFp!(#two_adic_root_of_unity);

                #mixed_radix

                #[inline(always)]
                fn add_assign(a: &mut F, b: &F) {
                    #add_assign
                }

                #[inline(always)]
                fn sub_assign(a: &mut F, b: &F) {
                    // If `other` is larger than `self`, add the modulus to self first.
                    if b.0 > a.0 {
                        __add_with_carry(&mut a.0, &#modulus);
                    }
                    __sub_with_borrow(&mut a.0, &b.0);
                }

                #[inline(always)]
                fn double_in_place(a: &mut F) {
                    #double_in_place
                }

                /// Sets `a = -a`.
                #[inline(always)]
                fn neg_in_place(a: &mut F) {
                    if *a != F::ZERO {
                        let mut tmp = #modulus;
                        __sub_with_borrow(&mut tmp, &a.0);
                        a.0 = tmp;
                    }
                }

                #[inline(always)]
                fn mul_assign(a: &mut F, b: &F) {
                    #mul_assign
                }
                #[inline(always)]
                fn square_in_place(a: &mut F) {
                    #square_in_place
                }

                fn sum_of_products<const M: usize>(
                    a: &[F; M],
                    b: &[F; M],
                ) -> F {
                    #sum_of_products
                }
            }

            #subtract_modulus

            #add_with_carry

            #sub_with_borrow
        }
    }
    .into()
}<|MERGE_RESOLUTION|>--- conflicted
+++ resolved
@@ -73,10 +73,6 @@
     let add_with_carry = add_with_carry_impl(limbs);
     let sub_with_borrow = sub_with_borrow_impl(limbs);
     let subtract_modulus = subtract_modulus_impl(&modulus);
-<<<<<<< HEAD
-    let mul_assign = mul_assign_impl(can_use_no_carry_mul_opt, limbs, &modulus_limbs);
-    let square_in_place = square_in_place_impl(can_use_no_carry_mul_opt, limbs, &modulus_limbs);
-=======
     let add_assign = add_assign_impl(modulus_has_spare_bit);
     let double_in_place = double_in_place_impl(modulus_has_spare_bit);
     let mul_assign = mul_assign_impl(
@@ -85,7 +81,7 @@
         &modulus_limbs,
         modulus_has_spare_bit,
     );
->>>>>>> 80aa0b2f
+    let square_in_place = square_in_place_impl(can_use_no_carry_mul_opt, limbs, &modulus_limbs);
     let sum_of_products = sum_of_products_impl(limbs, &modulus_limbs);
 
     let mixed_radix = if let Some(large_subgroup_generator) = large_subgroup_generator {
