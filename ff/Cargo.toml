--- conflicted
+++ resolved
@@ -15,25 +15,11 @@
 rustdocflags.workspace = true
 
 [dependencies]
-<<<<<<< HEAD
-ark-ff-asm = { version = "0.4.2", path = "../ff-asm" }
-ark-ff-macros = { version = "0.4.2", path = "../ff-macros" }
-ark-std = { version = "0.4.0", default-features = false }
-ark-serialize = { version = "0.4.2", path = "../serialize", default-features = false }
-arrayvec = { version = "0.7", default-features = false }
-derivative = { version = "2", features = ["use_core"] }
-num-traits = { version = "0.2", default-features = false }
-paste = "1.0"
-rayon = { version = "1", optional = true }
-zeroize = { version = "1", default-features = false, features = ["zeroize_derive"] }
-num-bigint = { version = "0.4", default-features = false }
-digest = { version = "0.10", default-features = false, features = ["alloc"] }
-itertools = { version = "0.11", default-features = false }
-=======
 ark-ff-asm.workspace = true
 ark-ff-macros.workspace = true
 ark-std.workspace = true
 ark-serialize.workspace = true
+arrayvec = { version = "0.7", default-features = false }
 derivative = { workspace = true, features = ["use_core"] }
 num-traits.workspace = true
 paste.workspace = true
@@ -42,7 +28,6 @@
 num-bigint.workspace = true
 digest = { workspace = true, features = ["alloc"] }
 itertools.workspace = true
->>>>>>> c92be0e8
 
 [dev-dependencies]
 ark-test-curves = { workspace = true, features = [ "bls12_381_curve", "mnt6_753", "secp256k1"] }
