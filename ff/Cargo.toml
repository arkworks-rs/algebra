--- conflicted
+++ resolved
@@ -46,11 +46,6 @@
 
 [features]
 default = []
-<<<<<<< HEAD
-std = ["ark-std/std", "ark-serialize/std"]
-parallel = ["std", "rayon", "ark-std/parallel", "ark-serialize/parallel"]
-=======
 std = [ "ark-std/std", "ark-serialize/std" ]
 parallel = [ "std", "rayon", "ark-std/parallel", "ark-serialize/parallel" ]
->>>>>>> c6f9284c
 asm = []