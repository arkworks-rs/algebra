--- conflicted
+++ resolved
@@ -14,13 +14,8 @@
     fmt::{Debug, Display, UpperHex},
     io::{Read, Write},
     ops::{
-<<<<<<< HEAD
         BitAnd, BitAndAssign, BitOr, BitOrAssign, BitXor, BitXorAssign, Not, Rem, RemAssign, Shl,
         ShlAssign, Shr, ShrAssign,
-=======
-        BitAnd, BitAndAssign, BitOr, BitOrAssign, BitXor, BitXorAssign, Not, Shl, ShlAssign, Shr,
-        ShrAssign,
->>>>>>> bf96a5b2
     },
     rand::{
         distributions::{Distribution, Standard},
