use crate::{
    bits::{BitIteratorBE, BitIteratorLE},
    const_for, UniformRand,
};
#[allow(unused)]
use ark_ff_macros::unroll_for_loops;
use ark_serialize::{
    CanonicalDeserialize, CanonicalSerialize, Compress, SerializationError, Valid, Validate,
};
use ark_std::{
    borrow::Borrow,
    // convert::TryFrom,
    fmt::{Debug, Display, UpperHex},
    io::{Read, Write},
    ops::{
        BitAnd, BitAndAssign, BitOr, BitOrAssign, BitXor, BitXorAssign, Not, Shl, ShlAssign, Shr,
        ShrAssign,
    },
    rand::{
        distributions::{Distribution, Standard},
        Rng,
    },
    str::FromStr,
    vec::*,
    Zero,
};
use num_bigint::BigUint;
use zeroize::Zeroize;

#[macro_use]
pub mod arithmetic;

#[derive(Copy, Clone, PartialEq, Eq, Hash, Zeroize)]
pub struct BigInt<const N: usize>(pub [u64; N]);

impl<const N: usize> Default for BigInt<N> {
    fn default() -> Self {
        Self([0u64; N])
    }
}

impl<const N: usize> CanonicalSerialize for BigInt<N> {
    fn serialize_with_mode<W: Write>(
        &self,
        writer: W,
        compress: Compress,
    ) -> Result<(), SerializationError> {
        self.0.serialize_with_mode(writer, compress)
    }

    fn serialized_size(&self, compress: Compress) -> usize {
        self.0.serialized_size(compress)
    }
}

impl<const N: usize> Valid for BigInt<N> {
    fn check(&self) -> Result<(), SerializationError> {
        self.0.check()
    }
}

impl<const N: usize> CanonicalDeserialize for BigInt<N> {
    fn deserialize_with_mode<R: Read>(
        reader: R,
        compress: Compress,
        validate: Validate,
    ) -> Result<Self, SerializationError> {
        Ok(BigInt(<[u64; N]>::deserialize_with_mode(
            reader, compress, validate,
        )?))
    }
}

/// Construct a [`struct@BigInt<N>`] element from a literal string.
///
/// # Panics
///
/// If the integer represented by the string cannot fit in the number
/// of limbs of the `BigInt`, this macro results in a
/// * compile-time error if used in a const context
/// * run-time error otherwise.
///
/// # Usage
/// ```rust
/// # use ark_ff::BigInt;
/// const ONE: BigInt<6> = BigInt!("1");
///
/// fn check_correctness() {
///     assert_eq!(ONE, BigInt::from(1u8));
/// }
/// ```
#[macro_export]
macro_rules! BigInt {
    ($c0:expr) => {{
        let (is_positive, limbs) = $crate::ark_ff_macros::to_sign_and_limbs!($c0);
        assert!(is_positive);
        let mut integer = $crate::BigInt::zero();
        assert!(integer.0.len() >= limbs.len());
        $crate::const_for!((i in 0..(limbs.len())) {
            integer.0[i] = limbs[i];
        });
        integer
    }};
}

#[doc(hidden)]
macro_rules! const_modulo {
    ($a:expr, $divisor:expr) => {{
        // Stupid slow base-2 long division taken from
        // https://en.wikipedia.org/wiki/Division_algorithm
        assert!(!$divisor.const_is_zero());
        let mut remainder = Self::new([0u64; N]);
        let mut i = ($a.num_bits() - 1) as isize;
        let mut carry;
        while i >= 0 {
            (remainder, carry) = remainder.const_mul2_with_carry();
            remainder.0[0] |= $a.get_bit(i as usize) as u64;
            if remainder.const_geq($divisor) || carry {
                let (r, borrow) = remainder.const_sub_with_borrow($divisor);
                remainder = r;
                assert!(borrow == carry);
            }
            i -= 1;
        }
        remainder
    }};
}

impl<const N: usize> BigInt<N> {
    pub const fn new(value: [u64; N]) -> Self {
        Self(value)
    }

    pub const fn zero() -> Self {
        Self([0u64; N])
    }

    pub const fn one() -> Self {
        let mut one = Self::zero();
        one.0[0] = 1;
        one
    }

    #[doc(hidden)]
    pub const fn const_is_even(&self) -> bool {
        self.0[0] % 2 == 0
    }

    #[doc(hidden)]
    pub const fn const_is_odd(&self) -> bool {
        self.0[0] % 2 == 1
    }

    #[doc(hidden)]
    pub const fn mod_4(&self) -> u8 {
        // To compute n % 4, we need to simply look at the
        // 2 least significant bits of n, and check their value mod 4.
        (((self.0[0] << 62) >> 62) % 4) as u8
    }

    /// Compute a right shift of `self`
    /// This is equivalent to a (saturating) division by 2.
    #[doc(hidden)]
    pub const fn const_shr(&self) -> Self {
        let mut result = *self;
        let mut t = 0;
        crate::const_for!((i in 0..N) {
            let a = result.0[N - i - 1];
            let t2 = a << 63;
            result.0[N - i - 1] >>= 1;
            result.0[N - i - 1] |= t;
            t = t2;
        });
        result
    }

    const fn const_geq(&self, other: &Self) -> bool {
        const_for!((i in 0..N) {
            let a = self.0[N - i - 1];
            let b = other.0[N - i - 1];
            if a < b {
                return false;
            } else if a > b {
                return true;
            }
        });
        true
    }

    /// Compute the largest integer `s` such that `self = 2**s * t + 1` for odd `t`.
    #[doc(hidden)]
    pub const fn two_adic_valuation(mut self) -> u32 {
        assert!(self.const_is_odd());
        let mut two_adicity = 0;
        // Since `self` is odd, we can always subtract one
        // without a borrow
        self.0[0] -= 1;
        while self.const_is_even() {
            self = self.const_shr();
            two_adicity += 1;
        }
        two_adicity
    }

    /// Compute the smallest odd integer `t` such that `self = 2**s * t + 1` for some
    /// integer `s = self.two_adic_valuation()`.
    #[doc(hidden)]
    pub const fn two_adic_coefficient(mut self) -> Self {
        assert!(self.const_is_odd());
        // Since `self` is odd, we can always subtract one
        // without a borrow
        self.0[0] -= 1;
        while self.const_is_even() {
            self = self.const_shr();
        }
        assert!(self.const_is_odd());
        self
    }

    /// Divide `self` by 2, rounding down if necessary.
    /// That is, if `self.is_odd()`, compute `(self - 1)/2`.
    /// Else, compute `self/2`.
    #[doc(hidden)]
    pub const fn divide_by_2_round_down(mut self) -> Self {
        if self.const_is_odd() {
            self.0[0] -= 1;
        }
        self.const_shr()
    }

    /// Find the number of bits in the binary decomposition of `self`.
    #[doc(hidden)]
    pub const fn const_num_bits(self) -> u32 {
        ((N - 1) * 64) as u32 + (64 - self.0[N - 1].leading_zeros())
    }

    #[inline]
    pub(crate) const fn const_sub_with_borrow(mut self, other: &Self) -> (Self, bool) {
        let mut borrow = 0;

        const_for!((i in 0..N) {
            self.0[i] = sbb!(self.0[i], other.0[i], &mut borrow);
        });

        (self, borrow != 0)
    }

    #[inline]
    pub(crate) const fn const_add_with_carry(mut self, other: &Self) -> (Self, bool) {
        let mut carry = 0;

        crate::const_for!((i in 0..N) {
            self.0[i] = adc!(self.0[i], other.0[i], &mut carry);
        });

        (self, carry != 0)
    }

    const fn const_mul2_with_carry(mut self) -> (Self, bool) {
        let mut last = 0;
        crate::const_for!((i in 0..N) {
            let a = self.0[i];
            let tmp = a >> 63;
            self.0[i] <<= 1;
            self.0[i] |= last;
            last = tmp;
        });
        (self, last != 0)
    }

    pub(crate) const fn const_is_zero(&self) -> bool {
        let mut is_zero = true;
        crate::const_for!((i in 0..N) {
            is_zero &= self.0[i] == 0;
        });
        is_zero
    }

    /// Computes the Montgomery R constant modulo `self`.
    #[doc(hidden)]
    pub const fn montgomery_r(&self) -> Self {
        let two_pow_n_times_64 = crate::const_helpers::RBuffer([0u64; N], 1);
        const_modulo!(two_pow_n_times_64, self)
    }

    /// Computes the Montgomery R2 constant modulo `self`.
    #[doc(hidden)]
    pub const fn montgomery_r2(&self) -> Self {
        let two_pow_n_times_64_square = crate::const_helpers::R2Buffer([0u64; N], [0u64; N], 1);
        const_modulo!(two_pow_n_times_64_square, self)
    }
}

impl<const N: usize> BigInteger for BigInt<N> {
    const NUM_LIMBS: usize = N;

    #[unroll_for_loops(6)]
    #[inline]
    fn add_with_carry(&mut self, other: &Self) -> bool {
        let mut carry = 0;

        for i in 0..N {
            carry = arithmetic::adc_for_add_with_carry(&mut self.0[i], other.0[i], carry);
        }

        carry != 0
    }

    #[unroll_for_loops(6)]
    #[inline]
    fn sub_with_borrow(&mut self, other: &Self) -> bool {
        let mut borrow = 0;

        for i in 0..N {
            borrow = arithmetic::sbb_for_sub_with_borrow(&mut self.0[i], other.0[i], borrow);
        }

        borrow != 0
    }

    #[inline]
    #[allow(unused)]
    fn mul2(&mut self) -> bool {
        #[cfg(all(target_arch = "x86_64", feature = "asm"))]
        #[allow(unsafe_code)]
        {
            let mut carry = 0;

            for i in 0..N {
                unsafe {
                    use core::arch::x86_64::_addcarry_u64;
                    carry = _addcarry_u64(carry, self.0[i], self.0[i], &mut self.0[i])
                };
            }

            carry != 0
        }

        #[cfg(not(all(target_arch = "x86_64", feature = "asm")))]
        {
            let mut last = 0;
            for i in 0..N {
                let a = &mut self.0[i];
                let tmp = *a >> 63;
                *a <<= 1;
                *a |= last;
                last = tmp;
            }
            last != 0
        }
    }

    #[inline]
    fn muln(&mut self, mut n: u32) {
        if n >= (64 * N) as u32 {
            *self = Self::from(0u64);
            return;
        }

        while n >= 64 {
            let mut t = 0;
            for i in 0..N {
                core::mem::swap(&mut t, &mut self.0[i]);
            }
            n -= 64;
        }

        if n > 0 {
            let mut t = 0;
            #[allow(unused)]
            for i in 0..N {
                let a = &mut self.0[i];
                let t2 = *a >> (64 - n);
                *a <<= n;
                *a |= t;
                t = t2;
            }
        }
    }

    #[inline]
    fn mul(&self, other: &Self) -> (Self, Self) {
        if self.is_zero() || other.is_zero() {
            let zero = Self::zero();
            return (zero, zero);
        }

        let mut r = crate::const_helpers::MulBuffer::zeroed();

        let mut carry = 0;

        for i in 0..N {
            for j in 0..N {
                r[i + j] = mac_with_carry!(r[i + j], self.0[i], other.0[j], &mut carry);
            }
            r.b1[i] = carry;
            carry = 0;
        }

        (Self(r.b0), Self(r.b1))
    }

    #[inline]
    fn mul_low(&self, other: &Self) -> Self {
        if self.is_zero() || other.is_zero() {
            return Self::zero();
        }

        let mut res = Self::zero();
        let mut carry = 0;

        for i in 0..N {
            for j in 0..(N - i) {
                res.0[i + j] = mac_with_carry!(res.0[i + j], self.0[i], other.0[j], &mut carry);
            }
            carry = 0;
        }

        res
    }

    #[inline]
    fn mul_high(&self, other: &Self) -> Self {
        self.mul(other).1
    }

    #[inline]
    fn div2(&mut self) {
        let mut t = 0;
        for a in self.0.iter_mut().rev() {
            let t2 = *a << 63;
            *a >>= 1;
            *a |= t;
            t = t2;
        }
    }

    #[inline]
    fn divn(&mut self, mut n: u32) {
        if n >= (64 * N) as u32 {
            *self = Self::from(0u64);
            return;
        }

        while n >= 64 {
            let mut t = 0;
            for i in 0..N {
                core::mem::swap(&mut t, &mut self.0[N - i - 1]);
            }
            n -= 64;
        }

        if n > 0 {
            let mut t = 0;
            #[allow(unused)]
            for i in 0..N {
                let a = &mut self.0[N - i - 1];
                let t2 = *a << (64 - n);
                *a >>= n;
                *a |= t;
                t = t2;
            }
        }
    }

    #[inline]
    fn is_odd(&self) -> bool {
        self.0[0] & 1 == 1
    }

    #[inline]
    fn is_even(&self) -> bool {
        !self.is_odd()
    }

    #[inline]
    fn is_zero(&self) -> bool {
        self.0.iter().all(Zero::is_zero)
    }

    #[inline]
    fn num_bits(&self) -> u32 {
        let mut ret = N as u32 * 64;
        for i in self.0.iter().rev() {
            let leading = i.leading_zeros();
            ret -= leading;
            if leading != 64 {
                break;
            }
        }

        ret
    }

    #[inline]
    fn get_bit(&self, i: usize) -> bool {
        if i >= 64 * N {
            false
        } else {
            let limb = i / 64;
            let bit = i - (64 * limb);
            (self.0[limb] & (1 << bit)) != 0
        }
    }

    #[inline]
    fn from_bits_be(bits: &[bool]) -> Self {
        let mut bits = bits.to_vec();
        bits.reverse();
        Self::from_bits_le(&bits)
    }

    fn from_bits_le(bits: &[bool]) -> Self {
        let mut res = Self::zero();
        for (bits64, res_i) in bits.chunks(64).zip(&mut res.0) {
            for (i, bit) in bits64.iter().enumerate() {
                *res_i |= (*bit as u64) << i;
            }
        }
        res
    }

    #[inline]
    fn to_bytes_be(&self) -> Vec<u8> {
        let mut le_bytes = self.to_bytes_le();
        le_bytes.reverse();
        le_bytes
    }

    #[inline]
    fn to_bytes_le(&self) -> Vec<u8> {
        self.0.iter().flat_map(|&limb| limb.to_le_bytes()).collect()
    }
}

impl<const N: usize> UpperHex for BigInt<N> {
    fn fmt(&self, f: &mut core::fmt::Formatter<'_>) -> core::fmt::Result {
        write!(f, "{:016X}", BigUint::from(*self))
    }
}

impl<const N: usize> Debug for BigInt<N> {
    fn fmt(&self, f: &mut core::fmt::Formatter<'_>) -> core::fmt::Result {
        write!(f, "{:?}", BigUint::from(*self))
    }
}

impl<const N: usize> Display for BigInt<N> {
    fn fmt(&self, f: &mut core::fmt::Formatter<'_>) -> core::fmt::Result {
        write!(f, "{}", BigUint::from(*self))
    }
}

impl<const N: usize> Ord for BigInt<N> {
    #[inline]
    #[cfg_attr(target_arch = "x86_64", unroll_for_loops(12))]
    fn cmp(&self, other: &Self) -> core::cmp::Ordering {
        use core::cmp::Ordering;
        #[cfg(target_arch = "x86_64")]
        for i in 0..N {
            let a = &self.0[N - i - 1];
            let b = &other.0[N - i - 1];
            match a.cmp(b) {
                Ordering::Equal => {},
                order => return order,
            };
        }
        #[cfg(not(target_arch = "x86_64"))]
        for (a, b) in self.0.iter().rev().zip(other.0.iter().rev()) {
            if let order @ (Ordering::Less | Ordering::Greater) = a.cmp(b) {
                return order;
            }
        }
        Ordering::Equal
    }
}

impl<const N: usize> PartialOrd for BigInt<N> {
    #[inline]
    fn partial_cmp(&self, other: &Self) -> Option<core::cmp::Ordering> {
        Some(self.cmp(other))
    }
}

impl<const N: usize> Distribution<BigInt<N>> for Standard {
    fn sample<R: Rng + ?Sized>(&self, rng: &mut R) -> BigInt<N> {
<<<<<<< HEAD
        let mut res = [0u64; N];
        for item in res.iter_mut() {
            *item = rng.gen();
        }
        BigInt(res)
=======
        BigInt([(); N].map(|_| rng.gen()))
>>>>>>> 93fc31e9
    }
}

impl<const N: usize> AsMut<[u64]> for BigInt<N> {
    #[inline]
    fn as_mut(&mut self) -> &mut [u64] {
        &mut self.0
    }
}

impl<const N: usize> AsRef<[u64]> for BigInt<N> {
    #[inline]
    fn as_ref(&self) -> &[u64] {
        &self.0
    }
}

impl<const N: usize> From<u64> for BigInt<N> {
    #[inline]
    fn from(val: u64) -> BigInt<N> {
        let mut repr = Self::default();
        repr.0[0] = val;
        repr
    }
}

impl<const N: usize> From<u32> for BigInt<N> {
    #[inline]
    fn from(val: u32) -> BigInt<N> {
        let mut repr = Self::default();
        repr.0[0] = val.into();
        repr
    }
}

impl<const N: usize> From<u16> for BigInt<N> {
    #[inline]
    fn from(val: u16) -> BigInt<N> {
        let mut repr = Self::default();
        repr.0[0] = val.into();
        repr
    }
}

impl<const N: usize> From<u8> for BigInt<N> {
    #[inline]
    fn from(val: u8) -> BigInt<N> {
        let mut repr = Self::default();
        repr.0[0] = val.into();
        repr
    }
}

impl<const N: usize> TryFrom<BigUint> for BigInt<N> {
    type Error = ();

    /// Returns `Err(())` if the bit size of `val` is more than `N * 64`.
    #[inline]
    fn try_from(val: num_bigint::BigUint) -> Result<BigInt<N>, Self::Error> {
        let bytes = val.to_bytes_le();

        if bytes.len() > N * 8 {
            Err(())
        } else {
            let mut limbs = [0u64; N];

            bytes
                .chunks(8)
                .into_iter()
                .enumerate()
                .for_each(|(i, chunk)| {
                    let mut chunk_padded = [0u8; 8];
                    chunk_padded[..chunk.len()].copy_from_slice(chunk);
                    limbs[i] = u64::from_le_bytes(chunk_padded)
                });

            Ok(Self(limbs))
        }
    }
}

impl<const N: usize> FromStr for BigInt<N> {
    type Err = ();

    fn from_str(s: &str) -> Result<Self, Self::Err> {
        let biguint = BigUint::from_str(s).map_err(|_| ())?;
        Self::try_from(biguint)
    }
}

impl<const N: usize> From<BigInt<N>> for BigUint {
    #[inline]
    fn from(val: BigInt<N>) -> num_bigint::BigUint {
        BigUint::from_bytes_le(&val.to_bytes_le())
    }
}

impl<const N: usize> From<BigInt<N>> for num_bigint::BigInt {
    #[inline]
    fn from(val: BigInt<N>) -> num_bigint::BigInt {
        use num_bigint::Sign;
        let sign = if val.is_zero() {
            Sign::NoSign
        } else {
            Sign::Plus
        };
        num_bigint::BigInt::from_bytes_le(sign, &val.to_bytes_le())
    }
}

impl<B: Borrow<Self>, const N: usize> BitXorAssign<B> for BigInt<N> {
    fn bitxor_assign(&mut self, rhs: B) {
        (0..N).for_each(|i| self.0[i] ^= rhs.borrow().0[i])
    }
}

impl<B: Borrow<Self>, const N: usize> BitXor<B> for BigInt<N> {
    type Output = Self;

    fn bitxor(mut self, rhs: B) -> Self::Output {
        self ^= rhs;
        self
    }
}

impl<B: Borrow<Self>, const N: usize> BitAndAssign<B> for BigInt<N> {
    fn bitand_assign(&mut self, rhs: B) {
        (0..N).for_each(|i| self.0[i] &= rhs.borrow().0[i])
    }
}

impl<B: Borrow<Self>, const N: usize> BitAnd<B> for BigInt<N> {
    type Output = Self;

    fn bitand(mut self, rhs: B) -> Self::Output {
        self &= rhs;
        self
    }
}

impl<B: Borrow<Self>, const N: usize> BitOrAssign<B> for BigInt<N> {
    fn bitor_assign(&mut self, rhs: B) {
        (0..N).for_each(|i| self.0[i] |= rhs.borrow().0[i])
    }
}

impl<B: Borrow<Self>, const N: usize> BitOr<B> for BigInt<N> {
    type Output = Self;

    fn bitor(mut self, rhs: B) -> Self::Output {
        self |= rhs;
        self
    }
}

impl<const N: usize> ShrAssign<u32> for BigInt<N> {
    /// Computes the bitwise shift right operation in place.
    ///
    /// Differently from the built-in numeric types (u8, u32, u64, etc.) this
    /// operation does *not* return an underflow error if the number of bits
    /// shifted is larger than N * 64. Instead the result will be saturated to
    /// zero.
    fn shr_assign(&mut self, mut rhs: u32) {
        if rhs >= (64 * N) as u32 {
            *self = Self::from(0u64);
            return;
        }

        while rhs >= 64 {
            let mut t = 0;
            for limb in self.0.iter_mut().rev() {
                core::mem::swap(&mut t, limb);
            }
            rhs -= 64;
        }

        if rhs > 0 {
            let mut t = 0;
            for a in self.0.iter_mut().rev() {
                let t2 = *a << (64 - rhs);
                *a >>= rhs;
                *a |= t;
                t = t2;
            }
        }
    }
}

impl<const N: usize> Shr<u32> for BigInt<N> {
    type Output = Self;

    /// Computes bitwise shift right operation.
    ///
    /// Differently from the built-in numeric types (u8, u32, u64, etc.) this
    /// operation does *not* return an underflow error if the number of bits
    /// shifted is larger than N * 64. Instead the result will be saturated to
    /// zero.
    fn shr(mut self, rhs: u32) -> Self::Output {
        self >>= rhs;
        self
    }
}

impl<const N: usize> ShlAssign<u32> for BigInt<N> {
    /// Computes the bitwise shift left operation in place.
    ///
    /// Differently from the built-in numeric types (u8, u32, u64, etc.) this
    /// operation does *not* return an overflow error if the number of bits
    /// shifted is larger than N * 64. Instead, the overflow will be chopped
    /// off.
    fn shl_assign(&mut self, mut rhs: u32) {
        if rhs >= (64 * N) as u32 {
            *self = Self::from(0u64);
            return;
        }

        while rhs >= 64 {
            let mut t = 0;
            for i in 0..N {
                core::mem::swap(&mut t, &mut self.0[i]);
            }
            rhs -= 64;
        }

        if rhs > 0 {
            let mut t = 0;
            #[allow(unused)]
            for i in 0..N {
                let a = &mut self.0[i];
                let t2 = *a >> (64 - rhs);
                *a <<= rhs;
                *a |= t;
                t = t2;
            }
        }
    }
}

impl<const N: usize> Shl<u32> for BigInt<N> {
    type Output = Self;

    /// Computes the bitwise shift left operation in place.
    ///
    /// Differently from the built-in numeric types (u8, u32, u64, etc.) this
    /// operation does *not* return an overflow error if the number of bits
    /// shifted is larger than N * 64. Instead, the overflow will be chopped
    /// off.
    fn shl(mut self, rhs: u32) -> Self::Output {
        self <<= rhs;
        self
    }
}

impl<const N: usize> Not for BigInt<N> {
    type Output = Self;

    fn not(self) -> Self::Output {
        let mut result = Self::zero();
        for i in 0..N {
            result.0[i] = !self.0[i];
        }
        result
    }
}

/// Compute the signed modulo operation on a u64 representation, returning the result.
/// If n % modulus > modulus / 2, return modulus - n
/// # Example
/// ```
/// use ark_ff::signed_mod_reduction;
/// let res = signed_mod_reduction(6u64, 8u64);
/// assert_eq!(res, -2i64);
/// ```
pub fn signed_mod_reduction(n: u64, modulus: u64) -> i64 {
    let t = (n % modulus) as i64;
    if t as u64 >= (modulus / 2) {
        t - (modulus as i64)
    } else {
        t
    }
}

pub type BigInteger64 = BigInt<1>;
pub type BigInteger128 = BigInt<2>;
pub type BigInteger256 = BigInt<4>;
pub type BigInteger320 = BigInt<5>;
pub type BigInteger384 = BigInt<6>;
pub type BigInteger448 = BigInt<7>;
pub type BigInteger768 = BigInt<12>;
pub type BigInteger832 = BigInt<13>;

#[cfg(test)]
mod tests;

/// This defines a `BigInteger`, a smart wrapper around a
/// sequence of `u64` limbs, least-significant limb first.
// TODO: get rid of this trait once we can use associated constants in const generics.
pub trait BigInteger:
    CanonicalSerialize
    + CanonicalDeserialize
    + Copy
    + Clone
    + Debug
    + Default
    + Display
    + Eq
    + Ord
    + Send
    + Sized
    + Sync
    + 'static
    + UniformRand
    + Zeroize
    + AsMut<[u64]>
    + AsRef<[u64]>
    + From<u64>
    + From<u32>
    + From<u16>
    + From<u8>
    + TryFrom<BigUint, Error = ()>
    + FromStr
    + Into<BigUint>
    + BitXorAssign<Self>
    + for<'a> BitXorAssign<&'a Self>
    + BitXor<Self, Output = Self>
    + for<'a> BitXor<&'a Self, Output = Self>
    + BitAndAssign<Self>
    + for<'a> BitAndAssign<&'a Self>
    + BitAnd<Self, Output = Self>
    + for<'a> BitAnd<&'a Self, Output = Self>
    + BitOrAssign<Self>
    + for<'a> BitOrAssign<&'a Self>
    + BitOr<Self, Output = Self>
    + for<'a> BitOr<&'a Self, Output = Self>
    + Shr<u32, Output = Self>
    + ShrAssign<u32>
    + Shl<u32, Output = Self>
    + ShlAssign<u32>
{
    /// Number of 64-bit limbs representing `Self`.
    const NUM_LIMBS: usize;

    /// Add another [`BigInteger`] to `self`. This method stores the result in `self`,
    /// and returns a carry bit.
    ///
    /// # Example
    ///
    /// ```
    /// use ark_ff::{biginteger::BigInteger64 as B, BigInteger as _};
    ///
    /// // Basic
    /// let (mut one, mut x) = (B::from(1u64), B::from(2u64));
    /// let carry = x.add_with_carry(&one);
    /// assert_eq!(x, B::from(3u64));
    /// assert_eq!(carry, false);
    ///
    /// // Edge-Case
    /// let mut x = B::from(u64::MAX);
    /// let carry = x.add_with_carry(&one);
    /// assert_eq!(x, B::from(0u64));
    /// assert_eq!(carry, true)
    /// ```
    fn add_with_carry(&mut self, other: &Self) -> bool;

    /// Subtract another [`BigInteger`] from this one. This method stores the result in
    /// `self`, and returns a borrow.
    ///
    /// # Example
    ///
    /// ```
    /// use ark_ff::{biginteger::BigInteger64 as B, BigInteger as _};
    ///
    /// // Basic
    /// let (mut one_sub, two, mut three_sub) = (B::from(1u64), B::from(2u64), B::from(3u64));
    /// let borrow = three_sub.sub_with_borrow(&two);
    /// assert_eq!(three_sub, one_sub);
    /// assert_eq!(borrow, false);
    ///
    /// // Edge-Case
    /// let borrow = one_sub.sub_with_borrow(&two);
    /// assert_eq!(one_sub, B::from(u64::MAX));
    /// assert_eq!(borrow, true);
    /// ```
    fn sub_with_borrow(&mut self, other: &Self) -> bool;

    /// Performs a leftwise bitshift of this number, effectively multiplying
    /// it by 2. Overflow is ignored.
    /// # Example
    ///
    /// ```
    /// use ark_ff::{biginteger::BigInteger64 as B, BigInteger as _};
    ///
    /// // Basic
    /// let mut two_mul = B::from(2u64);
    /// two_mul.mul2();
    /// assert_eq!(two_mul, B::from(4u64));
    ///
    /// // Edge-Cases
    /// let mut zero = B::from(0u64);
    /// zero.mul2();
    /// assert_eq!(zero, B::from(0u64));
    ///
    /// let mut arr: [bool; 64] = [false; 64];
    /// arr[0] = true;
    /// let mut mul = B::from_bits_be(&arr);
    /// mul.mul2();
    /// assert_eq!(mul, B::from(0u64));
    /// ```
    fn mul2(&mut self) -> bool;

    /// Performs a leftwise bitshift of this number by n bits, effectively multiplying
    /// it by 2^n. Overflow is ignored.
    /// # Example
    ///
    /// ```
    /// use ark_ff::{biginteger::BigInteger64 as B, BigInteger as _};
    ///
    /// // Basic
    /// let mut one_mul = B::from(1u64);
    /// one_mul.muln(5);
    /// assert_eq!(one_mul, B::from(32u64));
    ///
    /// // Edge-Case
    /// let mut zero = B::from(0u64);
    /// zero.muln(5);
    /// assert_eq!(zero, B::from(0u64));
    ///
    /// let mut arr: [bool; 64] = [false; 64];
    /// arr[4] = true;
    /// let mut mul = B::from_bits_be(&arr);
    /// mul.muln(5);
    /// assert_eq!(mul, B::from(0u64));
    /// ```
    #[deprecated(since = "0.4.2", note = "please use the operator `<<` instead")]
    fn muln(&mut self, amt: u32);

    /// Multiplies this [`BigInteger`] by another `BigInteger`, storing the result in `self`.
    /// Overflow is ignored.
    ///
    /// # Example
    ///
    /// ```
    /// use ark_ff::{biginteger::BigInteger64 as B, BigInteger as _};
    ///
    /// // Basic
    /// let mut a = B::from(42u64);
    /// let b = B::from(3u64);
    /// assert_eq!(a.mul_low(&b), B::from(126u64));
    ///
    /// // Edge-Case
    /// let mut zero = B::from(0u64);
    /// assert_eq!(zero.mul_low(&B::from(5u64)), B::from(0u64));
    /// ```
    fn mul_low(&self, other: &Self) -> Self;

    /// Multiplies this [`BigInteger`] by another `BigInteger`, returning the high bits of the result.
    ///
    /// # Example
    ///
    /// ```
    /// use ark_ff::{biginteger::BigInteger64 as B, BigInteger as _};
    ///
    /// // Basic
    /// let (one, x) = (B::from(1u64), B::from(2u64));
    /// let r = x.mul_high(&one);
    /// assert_eq!(r, B::from(0u64));
    ///
    /// // Edge-Case
    /// let mut x = B::from(u64::MAX);
    /// let r = x.mul_high(&B::from(2u64));
    /// assert_eq!(r, B::from(1u64))
    /// ```
    fn mul_high(&self, other: &Self) -> Self;

    /// Multiplies this [`BigInteger`] by another `BigInteger`, returning both low and high bits of the result.
    ///
    /// # Example
    ///
    /// ```
    /// use ark_ff::{biginteger::BigInteger64 as B, BigInteger as _};
    ///
    /// // Basic
    /// let mut a = B::from(42u64);
    /// let b = B::from(3u64);
    /// let (low_bits, high_bits) = a.mul(&b);
    /// assert_eq!(low_bits, B::from(126u64));
    /// assert_eq!(high_bits, B::from(0u64));
    ///
    /// // Edge-Case
    /// let mut x = B::from(u64::MAX);
    /// let mut max_plus_max = x;
    /// max_plus_max.add_with_carry(&x);
    /// let (low_bits, high_bits) = x.mul(&B::from(2u64));
    /// assert_eq!(low_bits, max_plus_max);
    /// assert_eq!(high_bits, B::from(1u64));
    /// ```
    fn mul(&self, other: &Self) -> (Self, Self);

    /// Performs a rightwise bitshift of this number, effectively dividing
    /// it by 2.
    /// # Example
    ///
    /// ```
    /// use ark_ff::{biginteger::BigInteger64 as B, BigInteger as _};
    ///
    /// // Basic
    /// let (mut two, mut four_div) = (B::from(2u64), B::from(4u64));
    /// four_div.div2();
    /// assert_eq!(two, four_div);
    ///
    /// // Edge-Case
    /// let mut zero = B::from(0u64);
    /// zero.div2();
    /// assert_eq!(zero, B::from(0u64));
    ///
    /// let mut one = B::from(1u64);
    /// one.div2();
    /// assert_eq!(one, B::from(0u64));
    /// ```
    fn div2(&mut self);

    /// Performs a rightwise bitshift of this number by some amount.
    /// # Example
    ///
    /// ```
    /// use ark_ff::{biginteger::BigInteger64 as B, BigInteger as _};
    ///
    /// // Basic
    /// let (mut one, mut thirty_two_div) = (B::from(1u64), B::from(32u64));
    /// thirty_two_div.divn(5);
    /// assert_eq!(one, thirty_two_div);
    ///
    /// // Edge-Case
    /// let mut arr: [bool; 64] = [false; 64];
    /// arr[4] = true;
    /// let mut div = B::from_bits_le(&arr);
    /// div.divn(5);
    /// assert_eq!(div, B::from(0u64));
    /// ```
    #[deprecated(since = "0.4.2", note = "please use the operator `>>` instead")]
    fn divn(&mut self, amt: u32);

    /// Returns true iff this number is odd.
    /// # Example
    ///
    /// ```
    /// use ark_ff::{biginteger::BigInteger64 as B, BigInteger as _};
    ///
    /// let mut one = B::from(1u64);
    /// assert!(one.is_odd());
    /// ```
    fn is_odd(&self) -> bool;

    /// Returns true iff this number is even.
    /// # Example
    ///
    /// ```
    /// use ark_ff::{biginteger::BigInteger64 as B, BigInteger as _};
    ///
    /// let mut two = B::from(2u64);
    /// assert!(two.is_even());
    /// ```
    fn is_even(&self) -> bool;

    /// Returns true iff this number is zero.
    /// # Example
    ///
    /// ```
    /// use ark_ff::{biginteger::BigInteger64 as B, BigInteger as _};
    ///
    /// let mut zero = B::from(0u64);
    /// assert!(zero.is_zero());
    /// ```
    fn is_zero(&self) -> bool;

    /// Compute the minimum number of bits needed to encode this number.
    /// # Example
    /// ```
    /// use ark_ff::{biginteger::BigInteger64 as B, BigInteger as _};
    ///
    /// let zero = B::from(0u64);
    /// assert_eq!(zero.num_bits(), 0);
    /// let one = B::from(1u64);
    /// assert_eq!(one.num_bits(), 1);
    /// let max = B::from(u64::MAX);
    /// assert_eq!(max.num_bits(), 64);
    /// let u32_max = B::from(u32::MAX as u64);
    /// assert_eq!(u32_max.num_bits(), 32);
    /// ```
    fn num_bits(&self) -> u32;

    /// Compute the `i`-th bit of `self`.
    /// # Example
    ///
    /// ```
    /// use ark_ff::{biginteger::BigInteger64 as B, BigInteger as _};
    ///
    /// let mut one = B::from(1u64);
    /// assert!(one.get_bit(0));
    /// assert!(!one.get_bit(1));
    /// ```
    fn get_bit(&self, i: usize) -> bool;

    /// Returns the big integer representation of a given big endian boolean
    /// array.
    /// # Example
    ///
    /// ```
    /// use ark_ff::{biginteger::BigInteger64 as B, BigInteger as _};
    ///
    /// let mut arr: [bool; 64] = [false; 64];
    /// arr[63] = true;
    /// let mut one = B::from(1u64);
    /// assert_eq!(B::from_bits_be(&arr), one);
    /// ```
    fn from_bits_be(bits: &[bool]) -> Self;

    /// Returns the big integer representation of a given little endian boolean
    /// array.
    /// # Example
    ///
    /// ```
    /// use ark_ff::{biginteger::BigInteger64 as B, BigInteger as _};
    ///
    /// let mut arr: [bool; 64] = [false; 64];
    /// arr[0] = true;
    /// let mut one = B::from(1u64);
    /// assert_eq!(B::from_bits_le(&arr), one);
    /// ```
    fn from_bits_le(bits: &[bool]) -> Self;

    /// Returns the bit representation in a big endian boolean array,
    /// with leading zeroes.
    /// # Example
    ///
    /// ```
    /// use ark_ff::{biginteger::BigInteger64 as B, BigInteger as _};
    ///
    /// let one = B::from(1u64);
    /// let arr = one.to_bits_be();
    /// let mut vec = vec![false; 64];
    /// vec[63] = true;
    /// assert_eq!(arr, vec);
    /// ```
    fn to_bits_be(&self) -> Vec<bool> {
        BitIteratorBE::new(self).collect()
    }

    /// Returns the bit representation in a little endian boolean array,
    /// with trailing zeroes.
    /// # Example
    ///
    /// ```
    /// use ark_ff::{biginteger::BigInteger64 as B, BigInteger as _};
    ///
    /// let one = B::from(1u64);
    /// let arr = one.to_bits_le();
    /// let mut vec = vec![false; 64];
    /// vec[0] = true;
    /// assert_eq!(arr, vec);
    /// ```
    fn to_bits_le(&self) -> Vec<bool> {
        BitIteratorLE::new(self).collect()
    }

    /// Returns the byte representation in a big endian byte array,
    /// with leading zeros.
    /// # Example
    ///
    /// ```
    /// use ark_ff::{biginteger::BigInteger64 as B, BigInteger as _};
    ///
    /// let one = B::from(1u64);
    /// let arr = one.to_bytes_be();
    /// let mut vec = vec![0; 8];
    /// vec[7] = 1;
    /// assert_eq!(arr, vec);
    /// ```
    fn to_bytes_be(&self) -> Vec<u8>;

    /// Returns the byte representation in a little endian byte array,
    /// with trailing zeros.
    /// # Example
    ///
    /// ```
    /// use ark_ff::{biginteger::BigInteger64 as B, BigInteger as _};
    ///
    /// let one = B::from(1u64);
    /// let arr = one.to_bytes_le();
    /// let mut vec = vec![0; 8];
    /// vec[0] = 1;
    /// assert_eq!(arr, vec);
    /// ```
    fn to_bytes_le(&self) -> Vec<u8>;

    /// Returns the windowed non-adjacent form of `self`, for a window of size `w`.
    fn find_wnaf(&self, w: usize) -> Option<Vec<i64>> {
        // w > 2 due to definition of wNAF, and w < 64 to make sure that `i64`
        // can fit each signed digit
        if (2..64).contains(&w) {
            let mut res = vec![];
            let mut e = *self;

            while !e.is_zero() {
                let z: i64;
                if e.is_odd() {
                    z = signed_mod_reduction(e.as_ref()[0], 1 << w);
                    if z >= 0 {
                        e.sub_with_borrow(&Self::from(z as u64));
                    } else {
                        e.add_with_carry(&Self::from((-z) as u64));
                    }
                } else {
                    z = 0;
                }
                res.push(z);
                e.div2();
            }

            Some(res)
        } else {
            None
        }
    }
}<|MERGE_RESOLUTION|>--- conflicted
+++ resolved
@@ -584,15 +584,7 @@
 
 impl<const N: usize> Distribution<BigInt<N>> for Standard {
     fn sample<R: Rng + ?Sized>(&self, rng: &mut R) -> BigInt<N> {
-<<<<<<< HEAD
-        let mut res = [0u64; N];
-        for item in res.iter_mut() {
-            *item = rng.gen();
-        }
-        BigInt(res)
-=======
         BigInt([(); N].map(|_| rng.gen()))
->>>>>>> 93fc31e9
     }
 }
 
