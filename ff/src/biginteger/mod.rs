--- conflicted
+++ resolved
@@ -568,16 +568,9 @@
         }
         #[cfg(not(target_arch = "x86_64"))]
         for (a, b) in self.0.iter().rev().zip(other.0.iter().rev()) {
-<<<<<<< HEAD
-            match a.cmp(b) {
-                Ordering::Equal => {},
-                order => return order,
-            };
-=======
             if let order @ (Ordering::Less | Ordering::Greater) = a.cmp(b) {
                 return order;
             }
->>>>>>> 93fc31e9
         }
         Ordering::Equal
     }
