use crate::{
    bytes::{FromBytes, ToBytes},
    const_for,
    fields::{BitIteratorBE, BitIteratorLE},
    UniformRand,
};
use ark_serialize::{CanonicalDeserialize, CanonicalSerialize, SerializationError};
use ark_std::{
    convert::TryFrom,
    fmt::{Debug, Display},
    io::{Read, Result as IoResult, Write},
    rand::{
        distributions::{Distribution, Standard},
        Rng,
    },
    vec::Vec,
};
use num_bigint::BigUint;
use zeroize::Zeroize;

#[macro_use]
pub mod arithmetic;

#[derive(Copy, Clone, PartialEq, Eq, Debug, Hash, Zeroize)]
pub struct BigInt<const N: usize>(pub [u64; N]);

impl<const N: usize> Default for BigInt<N> {
    fn default() -> Self {
        Self([0u64; N])
    }
}

impl<const N: usize> BigInt<N> {
    pub const fn new(value: [u64; N]) -> Self {
        Self(value)
    }

    pub const fn zero() -> Self {
        Self([0u64; N])
    }
}

/// Construct a [`struct@BigInt<N>`] element from a literal string.
///
/// # Panics
///
/// If the integer represented by the string cannot fit in the number
/// of limbs of the `BigInt`, this macro results in a
/// * compile-time error if used in a const context
/// * run-time error otherwise.
///
/// # Usage
/// ```rust
/// # use ark_ff::BigInt;
/// const ONE: BigInt<6> = BigInt!("1");
///
/// fn check_correctness() {
///     assert_eq!(ONE, BigInt::from(1u8));
/// }
/// ```
#[macro_export]
macro_rules! BigInt {
    ($c0:expr) => {{
        let (is_positive, limbs) = $crate::ark_ff_macros::to_sign_and_limbs!($c0);
        assert!(is_positive);
        let mut integer = $crate::BigInt::zero();
        assert!(integer.0.len() >= limbs.len());
        $crate::const_for!((i in 0..(limbs.len())) {
            integer.0[i] = limbs[i];
        });
        integer
    }};
}

#[doc(hidden)]
macro_rules! const_modulo {
    ($a:ident, $divisor:ident) => {{
        // Stupid slow base-2 long division taken from
        // https://en.wikipedia.org/wiki/Division_algorithm
        assert!(!$divisor.const_is_zero());
        let mut remainder = Self::new([0u64; N]);
        let end = $a.num_bits();
        let mut i = (end - 1) as isize;
        while i >= 0 {
            remainder = remainder.const_mul2();
            remainder.0[0] |= $a.get_bit(i as usize) as u64;
            if remainder.const_geq($divisor) {
<<<<<<< HEAD
                let (r, borrow) = remainder.const_sub_noborrow($divisor);
=======
                let (r, borrow) = remainder.const_sub_with_borrow($divisor);
>>>>>>> 08c4cdb5
                remainder = r;
                assert!(!borrow);
            }
            i -= 1;
        }
        remainder
    }};
}
impl<const N: usize> BigInt<N> {
    #[doc(hidden)]
    pub const fn const_is_even(&self) -> bool {
        self.0[0] % 2 == 0
    }

    #[doc(hidden)]
    pub const fn const_is_odd(&self) -> bool {
        self.0[0] % 2 == 1
    }

    /// Compute a right shift of `self`
    /// This is equivalent to a (saturating) division by 2.
    #[doc(hidden)]
    pub const fn const_shr(&self) -> Self {
        let mut result = *self;
        let mut t = 0;
        crate::const_for!((i in 0..N) {
            let a = result.0[N - i - 1];
            let t2 = a << 63;
            result.0[N - i - 1] >>= 1;
            result.0[N - i - 1] |= t;
            t = t2;
        });
        result
    }

    const fn const_geq(&self, other: &Self) -> bool {
        const_for!((i in 0..N) {
            let a = self.0[N - i - 1];
            let b = other.0[N - i - 1];
            if a < b {
                return false;
            } else if a > b {
                return true;
            }
        });
        true
    }

    /// Compute the largest integer `s` such that `self = 2**s * t` for odd `t`.
    #[doc(hidden)]
    pub const fn two_adic_valuation(mut self) -> u32 {
        let mut two_adicity = 0;
        assert!(self.const_is_odd());
        // Since `self` is odd, we can always subtract one
        // without a borrow
        self.0[0] -= 1;
        while self.const_is_even() {
            self = self.const_shr();
            two_adicity += 1;
        }
        two_adicity
    }

    /// Compute the smallest odd integer `t` such that `self = 2**s * t` for some
    /// integer `s = self.two_adic_valuation()`.
    #[doc(hidden)]
    pub const fn two_adic_coefficient(mut self) -> Self {
        assert!(self.const_is_odd());
        // Since `self` is odd, we can always subtract one
        // without a borrow
        self.0[0] -= 1;
        while self.const_is_even() {
            self = self.const_shr();
        }
        assert!(self.const_is_odd());
        self
    }

    /// Divide `self` by 2, rounding down if necessary.
    /// That is, if `self.is_odd()`, compute `(self - 1)/2`.
    /// Else, compute `self/2`.
    #[doc(hidden)]
    pub const fn divide_by_2_round_down(mut self) -> Self {
        if self.const_is_odd() {
            self.0[0] -= 1;
        }
        self.const_shr()
    }

    /// Find the number of bits in the binary decomposition of `self`.
    #[doc(hidden)]
    pub const fn const_num_bits(self) -> u32 {
        ((N - 1) * 64) as u32 + (64 - self.0[N - 1].leading_zeros())
    }

    #[inline]
    #[ark_ff_asm::unroll_for_loops]
<<<<<<< HEAD
    pub(crate) const fn const_sub_noborrow(mut self, other: &Self) -> (Self, bool) {
=======
    pub(crate) const fn const_sub_with_borrow(mut self, other: &Self) -> (Self, bool) {
>>>>>>> 08c4cdb5
        let mut borrow = 0;

        const_for!((i in 0..N) {
            self.0[i] = sbb!(self.0[i], other.0[i], &mut borrow);
        });

        (self, borrow != 0)
    }

    const fn const_mul2(mut self) -> Self {
        let mut last = 0;
        crate::const_for!((i in 0..N) {
            let a = self.0[i];
            let tmp = a >> 63;
            self.0[i] <<= 1;
            self.0[i] |= last;
            last = tmp;
        });
        self
    }

    #[ark_ff_asm::unroll_for_loops]
    pub(crate) const fn const_is_zero(&self) -> bool {
        let mut is_zero = true;
        crate::const_for!((i in 0..N) {
            is_zero &= self.0[i] == 0;
        });
        is_zero
    }

    /// Computes the Montgomery R constant modulo `self`.
    #[doc(hidden)]
    pub const fn montgomery_r(&self) -> Self {
        let two_pow_n_times_64 = crate::const_helpers::RBuffer::<N>([0u64; N], 1);
        const_modulo!(two_pow_n_times_64, self)
    }

    /// Computes the Montgomery R2 constant modulo `self`.
    #[doc(hidden)]
    pub const fn montgomery_r2(&self) -> Self {
        let two_pow_n_times_64_square =
            crate::const_helpers::R2Buffer::<N>([0u64; N], [0u64; N], 1);
        const_modulo!(two_pow_n_times_64_square, self)
    }
}

impl<const N: usize> BigInteger for BigInt<N> {
    const NUM_LIMBS: usize = N;

    #[inline]
    #[ark_ff_asm::unroll_for_loops]
    fn add_with_carry(&mut self, other: &Self) -> bool {
        let mut carry = 0;

        for i in 0..N {
            #[cfg(all(target_arch = "x86_64", feature = "asm"))]
            #[allow(unsafe_code)]
            unsafe {
                use core::arch::x86_64::_addcarry_u64;
                carry = _addcarry_u64(carry, self.0[i], other.0[i], &mut self.0[i])
            };

            #[cfg(not(all(target_arch = "x86_64", feature = "asm")))]
            {
                self.0[i] = arithmetic::adc(self.0[i], other.0[i], &mut carry);
            }
        }

        carry != 0
    }

    #[inline]
    #[ark_ff_asm::unroll_for_loops]
    fn sub_with_borrow(&mut self, other: &Self) -> bool {
        let mut borrow = 0;

        for i in 0..N {
            #[cfg(all(target_arch = "x86_64", feature = "asm"))]
            #[allow(unsafe_code)]
            unsafe {
                use core::arch::x86_64::_subborrow_u64;
                borrow = _subborrow_u64(borrow, self.0[i], other.0[i], &mut self.0[i])
            };

            #[cfg(not(all(target_arch = "x86_64", feature = "asm")))]
            {
                self.0[i] = arithmetic::sbb(self.0[i], other.0[i], &mut borrow);
            }
        }

        borrow != 0
    }

    #[inline]
    #[ark_ff_asm::unroll_for_loops]
    #[allow(unused)]
    fn mul2(&mut self) {
        #[cfg(all(target_arch = "x86_64", feature = "asm"))]
        #[allow(unsafe_code)]
        {
            let mut carry = 0;

            for i in 0..N {
                unsafe {
                    use core::arch::x86_64::_addcarry_u64;
                    carry = _addcarry_u64(carry, self.0[i], self.0[i], &mut self.0[i])
                };
            }
        }

        #[cfg(not(all(target_arch = "x86_64", feature = "asm")))]
        {
            let mut last = 0;
            for i in 0..N {
                let a = &mut self.0[i];
                let tmp = *a >> 63;
                *a <<= 1;
                *a |= last;
                last = tmp;
            }
        }
    }

    #[inline]
    #[ark_ff_asm::unroll_for_loops]
    fn muln(&mut self, mut n: u32) {
        if n >= (64 * N) as u32 {
            *self = Self::from(0u64);
            return;
        }

        while n >= 64 {
            let mut t = 0;
            for i in 0..N {
                core::mem::swap(&mut t, &mut self.0[i]);
            }
            n -= 64;
        }

        if n > 0 {
            let mut t = 0;
            #[allow(unused)]
            for i in 0..N {
                let a = &mut self.0[i];
                let t2 = *a >> (64 - n);
                *a <<= n;
                *a |= t;
                t = t2;
            }
        }
    }

    #[inline]
    #[ark_ff_asm::unroll_for_loops]
    #[allow(unused)]
    fn div2(&mut self) {
        let mut t = 0;
        for i in 0..N {
            let a = &mut self.0[N - i - 1];
            let t2 = *a << 63;
            *a >>= 1;
            *a |= t;
            t = t2;
        }
    }

    #[inline]
    #[ark_ff_asm::unroll_for_loops]
    fn divn(&mut self, mut n: u32) {
        if n >= (64 * N) as u32 {
            *self = Self::from(0u64);
            return;
        }

        while n >= 64 {
            let mut t = 0;
            for i in 0..N {
                core::mem::swap(&mut t, &mut self.0[N - i - 1]);
            }
            n -= 64;
        }

        if n > 0 {
            let mut t = 0;
            #[allow(unused)]
            for i in 0..N {
                let a = &mut self.0[N - i - 1];
                let t2 = *a << (64 - n);
                *a >>= n;
                *a |= t;
                t = t2;
            }
        }
    }

    #[inline]
    fn is_odd(&self) -> bool {
        self.0[0] & 1 == 1
    }

    #[inline]
    fn is_even(&self) -> bool {
        !self.is_odd()
    }

    #[inline]
    fn is_zero(&self) -> bool {
        for i in 0..N {
            if self.0[i] != 0 {
                return false;
            }
        }
        true
    }

    #[inline]
    fn num_bits(&self) -> u32 {
        let mut ret = N as u32 * 64;
        for i in self.0.iter().rev() {
            let leading = i.leading_zeros();
            ret -= leading;
            if leading != 64 {
                break;
            }
        }

        ret
    }

    #[inline]
    fn get_bit(&self, i: usize) -> bool {
        if i >= 64 * N {
            false
        } else {
            let limb = i / 64;
            let bit = i - (64 * limb);
            (self.0[limb] & (1 << bit)) != 0
        }
    }

    #[inline]
    fn from_bits_be(bits: &[bool]) -> Self {
        let mut res = Self::default();
        let mut acc: u64 = 0;

        let mut bits = bits.to_vec();
        bits.reverse();
        for (i, bits64) in bits.chunks(64).enumerate() {
            for bit in bits64.iter().rev() {
                acc <<= 1;
                acc += *bit as u64;
            }
            res.0[i] = acc;
            acc = 0;
        }
        res
    }

    fn from_bits_le(bits: &[bool]) -> Self {
        let mut res = Self::default();
        let mut acc: u64 = 0;

        let bits = bits.to_vec();
        for (i, bits64) in bits.chunks(64).enumerate() {
            for bit in bits64.iter().rev() {
                acc <<= 1;
                acc += *bit as u64;
            }
            res.0[i] = acc;
            acc = 0;
        }
        res
    }

    #[inline]
    fn to_bytes_be(&self) -> Vec<u8> {
        let mut le_bytes = self.to_bytes_le();
        le_bytes.reverse();
        le_bytes
    }

    #[inline]
    fn to_bytes_le(&self) -> Vec<u8> {
        let array_map = self.0.iter().map(|limb| limb.to_le_bytes());
        let mut res = Vec::<u8>::with_capacity(N * 8);
        for limb in array_map {
            res.extend_from_slice(&limb);
        }
        res
    }
}

impl<const N: usize> CanonicalSerialize for BigInt<N> {
    #[inline]
    fn serialize<W: Write>(&self, writer: W) -> Result<(), SerializationError> {
        self.write(writer)?;
        Ok(())
    }

    #[inline]
    fn serialized_size(&self) -> usize {
        Self::NUM_LIMBS * 8
    }
}

impl<const N: usize> CanonicalDeserialize for BigInt<N> {
    #[inline]
    fn deserialize<R: Read>(reader: R) -> Result<Self, SerializationError> {
        let value = Self::read(reader)?;
        Ok(value)
    }
}

impl<const N: usize> ToBytes for BigInt<N> {
    #[inline]
    fn write<W: Write>(&self, writer: W) -> IoResult<()> {
        self.0.write(writer)
    }
}

impl<const N: usize> FromBytes for BigInt<N> {
    #[inline]
    fn read<R: Read>(reader: R) -> IoResult<Self> {
        <[u64; N]>::read(reader).map(Self::new)
    }
}

impl<const N: usize> Display for BigInt<N> {
    fn fmt(&self, f: &mut ::core::fmt::Formatter<'_>) -> ::core::fmt::Result {
        for i in self.0.iter().rev() {
            write!(f, "{:016X}", *i)?;
        }
        Ok(())
    }
}

impl<const N: usize> Ord for BigInt<N> {
    #[inline]
    #[ark_ff_asm::unroll_for_loops]
    fn cmp(&self, other: &Self) -> ::core::cmp::Ordering {
        use core::cmp::Ordering;
        for i in 0..N {
            let a = &self.0[N - i - 1];
            let b = &other.0[N - i - 1];
            if a < b {
                return Ordering::Less;
            } else if a > b {
                return Ordering::Greater;
            }
        }
        Ordering::Equal
    }
}

impl<const N: usize> PartialOrd for BigInt<N> {
    #[inline]
    fn partial_cmp(&self, other: &Self) -> Option<::core::cmp::Ordering> {
        Some(self.cmp(other))
    }
}

impl<const N: usize> Distribution<BigInt<N>> for Standard {
    fn sample<R: Rng + ?Sized>(&self, rng: &mut R) -> BigInt<N> {
        let mut res = [0u64; N];
        for i in 0..N {
            res[i] = rng.gen();
        }
        BigInt::<N>(res)
    }
}

impl<const N: usize> AsMut<[u64]> for BigInt<N> {
    #[inline]
    fn as_mut(&mut self) -> &mut [u64] {
        &mut self.0
    }
}

impl<const N: usize> AsRef<[u64]> for BigInt<N> {
    #[inline]
    fn as_ref(&self) -> &[u64] {
        &self.0
    }
}

impl<const N: usize> From<u64> for BigInt<N> {
    #[inline]
    fn from(val: u64) -> BigInt<N> {
        let mut repr = Self::default();
        repr.0[0] = val;
        repr
    }
}

impl<const N: usize> From<u32> for BigInt<N> {
    #[inline]
    fn from(val: u32) -> BigInt<N> {
        let mut repr = Self::default();
        repr.0[0] = u64::from(val);
        repr
    }
}

impl<const N: usize> From<u16> for BigInt<N> {
    #[inline]
    fn from(val: u16) -> BigInt<N> {
        let mut repr = Self::default();
        repr.0[0] = u64::from(val);
        repr
    }
}

impl<const N: usize> From<u8> for BigInt<N> {
    #[inline]
    fn from(val: u8) -> BigInt<N> {
        let mut repr = Self::default();
        repr.0[0] = u64::from(val);
        repr
    }
}

impl<const N: usize> TryFrom<BigUint> for BigInt<N> {
    type Error = ();

    /// Returns `Err(())` if the bit size of `val` is more than `N * 64`.
    #[inline]
    fn try_from(val: num_bigint::BigUint) -> Result<BigInt<N>, Self::Error> {
        let bytes = val.to_bytes_le();

        if bytes.len() > N * 8 {
            Err(())
        } else {
            let mut limbs = [0u64; N];

            bytes
                .chunks(8)
                .into_iter()
                .enumerate()
                .for_each(|(i, chunk)| {
                    let mut chunk_padded = [0u8; 8];
                    chunk_padded[..chunk.len()].copy_from_slice(chunk);
                    limbs[i] = u64::from_le_bytes(chunk_padded)
                });

            Ok(Self(limbs))
        }
    }
}

impl<const N: usize> From<BigInt<N>> for BigUint {
    #[inline]
    fn from(val: BigInt<N>) -> num_bigint::BigUint {
        BigUint::from_bytes_le(&val.to_bytes_le())
    }
}

/// Compute the signed modulo operation on a u64 representation, returning the result.
/// If n % modulus > modulus / 2, return modulus - n
/// # Example
/// ```
/// use ark_ff::signed_mod_reduction;
/// let res = signed_mod_reduction(6u64, 8u64);
/// assert_eq!(res, -2i64);
/// ```
pub fn signed_mod_reduction(n: u64, modulus: u64) -> i64 {
    let t = (n % modulus) as i64;
    if t as u64 >= (modulus / 2) {
        t - (modulus as i64)
    } else {
        t
    }
}

pub type BigInteger64 = BigInt<1>;
pub type BigInteger128 = BigInt<2>;
pub type BigInteger256 = BigInt<4>;
pub type BigInteger320 = BigInt<5>;
pub type BigInteger384 = BigInt<6>;
pub type BigInteger448 = BigInt<7>;
pub type BigInteger768 = BigInt<12>;
pub type BigInteger832 = BigInt<13>;

#[cfg(test)]
mod tests;

/// This defines a `BigInteger`, a smart wrapper around a
/// sequence of `u64` limbs, least-significant limb first.
pub trait BigInteger:
    ToBytes
    + FromBytes
    + CanonicalSerialize
    + CanonicalDeserialize
    + Copy
    + Clone
    + Debug
    + Default
    + Display
    + Eq
    + Ord
    + Send
    + Sized
    + Sync
    + 'static
    + UniformRand
    + Zeroize
    + AsMut<[u64]>
    + AsRef<[u64]>
    + From<u64>
    + From<u32>
    + From<u16>
    + From<u8>
    + TryFrom<BigUint, Error = ()>
    + Into<BigUint>
{
    /// Number of 64-bit limbs representing `Self`.
    const NUM_LIMBS: usize;

    /// Add another [`BigInteger`] to `self`. This method stores the result in `self`,
    /// and returns a carry bit.
    /// # Example
    ///
    /// ```
    /// use ark_ff::{biginteger::BigInteger64 as B, BigInteger as _};
    ///
    /// // Basic
    /// let (mut one, mut x) = (B::from(1u64), B::from(2u64));
    /// let carry = x.add_with_carry(&one);
    /// assert_eq!(x, B::from(3u64));
    /// assert_eq!(carry, false);
    ///
    /// // Edge-Case
    /// let mut x = B::from(u64::MAX);
    /// let carry = x.add_with_carry(&one);
    /// assert_eq!(x, B::from(0u64));
    /// assert_eq!(carry, true)
    /// ```
    fn add_with_carry(&mut self, other: &Self) -> bool;

    /// Subtract another [`BigInteger`] from this one. This method stores the result in
    /// `self`, and returns a borrow.
    /// the borrow bit.
    /// # Example
    ///
    /// ```
    /// use ark_ff::{biginteger::BigInteger64 as B, BigInteger as _};
    ///
    /// // Basic
    /// let (mut one_sub, two, mut three_sub) = (B::from(1u64), B::from(2u64), B::from(3u64));
    /// let borrow = three_sub.sub_with_borrow(&two);
    /// assert_eq!(three_sub, one_sub);
    /// assert_eq!(borrow, false);
    ///
    /// // Edge-Case
    /// let borrow = one_sub.sub_with_borrow(&two);
    /// assert_eq!(one_sub, B::from(u64::MAX));
    /// assert_eq!(borrow, true);
    /// ```
    fn sub_with_borrow(&mut self, other: &Self) -> bool;

    /// Performs a leftwise bitshift of this number, effectively multiplying
    /// it by 2. Overflow is ignored.
    /// # Example
    ///
    /// ```
    /// use ark_ff::{biginteger::BigInteger64 as B, BigInteger as _};
    ///
    /// // Basic
    /// let mut two_mul = B::from(2u64);
    /// two_mul.mul2();
    /// assert_eq!(two_mul, B::from(4u64));
    ///
    /// // Edge-Cases
    /// let mut zero = B::from(0u64);
    /// zero.mul2();
    /// assert_eq!(zero, B::from(0u64));
    ///
    /// let mut arr : [bool; 64] = [false; 64];
    /// arr[0] = true;
    /// let mut mul = B::from_bits_be(&arr);
    /// mul.mul2();
    /// assert_eq!(mul, B::from(0u64));
    /// ```
    fn mul2(&mut self);

    /// Performs a leftwise bitshift of this number by n bits, effectively multiplying
    /// it by 2^n. Overflow is ignored.
    /// # Example
    ///
    /// ```
    /// use ark_ff::{biginteger::BigInteger64 as B, BigInteger as _};
    ///
    /// // Basic
    /// let mut one_mul = B::from(1u64);
    /// one_mul.muln(5);
    /// assert_eq!(one_mul, B::from(32u64));
    ///
    /// // Edge-Case
    /// let mut zero = B::from(0u64);
    /// zero.muln(5);
    /// assert_eq!(zero, B::from(0u64));
    ///
    /// let mut arr : [bool; 64] = [false; 64];
    /// arr[4] = true;
    /// let mut mul = B::from_bits_be(&arr);
    /// mul.muln(5);
    /// assert_eq!(mul, B::from(0u64));
    /// ```
    fn muln(&mut self, amt: u32);

    /// Performs a rightwise bitshift of this number, effectively dividing
    /// it by 2.
    /// # Example
    ///
    /// ```
    /// use ark_ff::{biginteger::BigInteger64 as B, BigInteger as _};
    ///
    /// // Basic
    /// let (mut two, mut four_div) = (B::from(2u64), B::from(4u64));
    /// four_div.div2();
    /// assert_eq!(two, four_div);
    ///
    /// // Edge-Case
    /// let mut zero = B::from(0u64);
    /// zero.div2();
    /// assert_eq!(zero, B::from(0u64));
    ///
    /// let mut one = B::from(1u64);
    /// one.div2();
    /// assert_eq!(one, B::from(0u64));
    /// ```
    fn div2(&mut self);

    /// Performs a rightwise bitshift of this number by some amount.
    /// # Example
    ///
    /// ```
    /// use ark_ff::{biginteger::BigInteger64 as B, BigInteger as _};
    ///
    /// // Basic
    /// let (mut one, mut thirty_two_div) = (B::from(1u64), B::from(32u64));
    /// thirty_two_div.divn(5);
    /// assert_eq!(one, thirty_two_div);
    ///
    /// // Edge-Case
    /// let mut arr : [bool; 64] = [false; 64];
    /// arr[4] = true;
    /// let mut div = B::from_bits_le(&arr);
    /// div.divn(5);
    /// assert_eq!(div, B::from(0u64));
    /// ```
    fn divn(&mut self, amt: u32);

    /// Returns true iff this number is odd.
    /// # Example
    ///
    /// ```
    /// use ark_ff::{biginteger::BigInteger64 as B, BigInteger as _};
    ///
    /// let mut one = B::from(1u64);
    /// assert!(one.is_odd());
    /// ```
    fn is_odd(&self) -> bool;

    /// Returns true iff this number is even.
    /// # Example
    ///
    /// ```
    /// use ark_ff::{biginteger::BigInteger64 as B, BigInteger as _};
    ///
    /// let mut two = B::from(2u64);
    /// assert!(two.is_even());
    /// ```
    fn is_even(&self) -> bool;

    /// Returns true iff this number is zero.
    /// # Example
    ///
    /// ```
    /// use ark_ff::{biginteger::BigInteger64 as B, BigInteger as _};
    ///
    /// let mut zero = B::from(0u64);
    /// assert!(zero.is_zero());
    /// ```
    fn is_zero(&self) -> bool;

    /// Compute the minimum number of bits needed to encode this number.
    /// # Example
    /// ```
    /// use ark_ff::{biginteger::BigInteger64 as B, BigInteger as _};
    ///
    /// let zero = B::from(0u64);
    /// assert_eq!(zero.num_bits(), 0);
    /// let one = B::from(1u64);
    /// assert_eq!(one.num_bits(), 1);
    /// let max = B::from(u64::MAX);
    /// assert_eq!(max.num_bits(), 64);
    /// let u32_max = B::from(u32::MAX as u64);
    /// assert_eq!(u32_max.num_bits(), 32);
    /// ```
    fn num_bits(&self) -> u32;

    /// Compute the `i`-th bit of `self`.
    /// # Example
    ///
    /// ```
    /// use ark_ff::{biginteger::BigInteger64 as B, BigInteger as _};
    ///
    /// let mut one = B::from(1u64);
    /// assert!(one.get_bit(0));
    /// assert!(!one.get_bit(1));
    /// ```
    fn get_bit(&self, i: usize) -> bool;

    /// Returns the big integer representation of a given big endian boolean
    /// array.
    /// # Example
    ///
    /// ```
    /// use ark_ff::{biginteger::BigInteger64 as B, BigInteger as _};
    ///
    /// let mut arr : [bool; 64] = [false; 64];
    /// arr[63] = true;
    /// let mut one = B::from(1u64);
    /// assert_eq!(B::from_bits_be(&arr), one);
    /// ```   
    fn from_bits_be(bits: &[bool]) -> Self;

    /// Returns the big integer representation of a given little endian boolean
    /// array.
    /// # Example
    ///
    /// ```
    /// use ark_ff::{biginteger::BigInteger64 as B, BigInteger as _};
    ///
    /// let mut arr : [bool; 64] = [false; 64];
    /// arr[0] = true;
    /// let mut one = B::from(1u64);
    /// assert_eq!(B::from_bits_le(&arr), one);
    /// ```   
    fn from_bits_le(bits: &[bool]) -> Self;

    /// Returns the bit representation in a big endian boolean array,
    /// with leading zeroes.
    /// # Example
    ///
    /// ```
    /// use ark_ff::{biginteger::BigInteger64 as B, BigInteger as _};
    ///
    /// let one = B::from(1u64);
    /// let arr = one.to_bits_be();
    /// let mut vec = vec![false; 64];
    /// vec[63] = true;
    /// assert_eq!(arr, vec);
    /// ```  
    fn to_bits_be(&self) -> Vec<bool> {
        BitIteratorBE::new(self).collect::<Vec<_>>()
    }

    /// Returns the bit representation in a little endian boolean array,
    /// with trailing zeroes.
    /// # Example
    ///
    /// ```
    /// use ark_ff::{biginteger::BigInteger64 as B, BigInteger as _};
    ///
    /// let one = B::from(1u64);
    /// let arr = one.to_bits_le();
    /// let mut vec = vec![false; 64];
    /// vec[0] = true;
    /// assert_eq!(arr, vec);
    /// ```
    fn to_bits_le(&self) -> Vec<bool> {
        BitIteratorLE::new(self).collect::<Vec<_>>()
    }

    /// Returns the byte representation in a big endian byte array,
    /// with leading zeros.
    /// # Example
    ///
    /// ```
    /// use ark_ff::{biginteger::BigInteger64 as B, BigInteger as _};
    ///
    /// let one = B::from(1u64);
    /// let arr = one.to_bytes_be();
    /// let mut vec = vec![0; 8];
    /// vec[7] = 1;
    /// assert_eq!(arr, vec);
    /// ```
    fn to_bytes_be(&self) -> Vec<u8>;

    /// Returns the byte representation in a little endian byte array,
    /// with trailing zeros.
    /// # Example
    ///
    /// ```
    /// use ark_ff::{biginteger::BigInteger64 as B, BigInteger as _};
    ///
    /// let one = B::from(1u64);
    /// let arr = one.to_bytes_le();
    /// let mut vec = vec![0; 8];
    /// vec[0] = 1;
    /// assert_eq!(arr, vec);
    /// ```
    fn to_bytes_le(&self) -> Vec<u8>;

    /// Returns the windowed non-adjacent form of `self`, for a window of size `w`.
    fn find_wnaf(&self, w: usize) -> Option<Vec<i64>> {
        // w > 2 due to definition of wNAF, and w < 64 to make sure that `i64`
        // can fit each signed digit
        if w >= 2 && w < 64 {
            let mut res = vec![];
            let mut e = *self;

            while !e.is_zero() {
                let z: i64;
                if e.is_odd() {
                    z = signed_mod_reduction(e.as_ref()[0], 1 << w);
                    if z >= 0 {
                        e.sub_with_borrow(&Self::from(z as u64));
                    } else {
                        e.add_with_carry(&Self::from((-z) as u64));
                    }
                } else {
                    z = 0;
                }
                res.push(z);
                e.div2();
            }

            Some(res)
        } else {
            None
        }
    }

    /// Writes this `BigInteger` as a big endian integer. Always writes
    /// `NUM_LIMBS * 8` bytes.
    fn write_le<W: Write>(&self, writer: &mut W) -> IoResult<()> {
        self.write(writer)
    }

    /// Reads a big endian integer occupying
    /// `NUM_LIMBS * 8` bytes into this representation.
    fn read_le<R: Read>(&mut self, reader: &mut R) -> IoResult<()> {
        *self = Self::read(reader)?;
        Ok(())
    }
}<|MERGE_RESOLUTION|>--- conflicted
+++ resolved
@@ -85,11 +85,7 @@
             remainder = remainder.const_mul2();
             remainder.0[0] |= $a.get_bit(i as usize) as u64;
             if remainder.const_geq($divisor) {
-<<<<<<< HEAD
-                let (r, borrow) = remainder.const_sub_noborrow($divisor);
-=======
                 let (r, borrow) = remainder.const_sub_with_borrow($divisor);
->>>>>>> 08c4cdb5
                 remainder = r;
                 assert!(!borrow);
             }
@@ -187,11 +183,7 @@
 
     #[inline]
     #[ark_ff_asm::unroll_for_loops]
-<<<<<<< HEAD
-    pub(crate) const fn const_sub_noborrow(mut self, other: &Self) -> (Self, bool) {
-=======
     pub(crate) const fn const_sub_with_borrow(mut self, other: &Self) -> (Self, bool) {
->>>>>>> 08c4cdb5
         let mut borrow = 0;
 
         const_for!((i in 0..N) {
