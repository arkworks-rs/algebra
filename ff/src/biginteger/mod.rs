use crate::{
    bytes::{FromBytes, ToBytes},
    fields::{BitIteratorBE, BitIteratorLE},
    UniformRand,
};
use ark_serialize::{CanonicalDeserialize, CanonicalSerialize, SerializationError};
use ark_std::rand::{
    distributions::{Distribution, Standard},
    Rng,
};
use ark_std::{
    fmt::{Debug, Display},
    io::{Read, Result as IoResult, Write},
    vec::Vec,
};
use zeroize::Zeroize;

#[macro_use]
pub mod arithmetic;
#[macro_use]
mod macros;

bigint_impl!(BigInteger64, 1);
bigint_impl!(BigInteger128, 2);
bigint_impl!(BigInteger256, 4);
bigint_impl!(BigInteger320, 5);
bigint_impl!(BigInteger384, 6);
bigint_impl!(BigInteger512, 6);
bigint_impl!(BigInteger768, 12);
bigint_impl!(BigInteger832, 13);

#[cfg(test)]
mod tests;

/// This defines a `BigInteger`, a smart wrapper around a
/// sequence of `u64` limbs, least-significant limb first.
pub trait BigInteger:
    ToBytes
    + FromBytes
    + CanonicalSerialize
    + CanonicalDeserialize
    + Copy
    + Clone
    + Debug
    + Default
    + Display
    + Eq
    + Ord
    + Send
    + Sized
    + Sync
    + 'static
    + UniformRand
    + Zeroize
    + AsMut<[u64]>
    + AsRef<[u64]>
    + From<u64>
{
    /// Number of limbs.
    const NUM_LIMBS: usize;

    /// Add another representation to this one, returning the carry bit.
    fn add_nocarry(&mut self, other: &Self) -> bool;

    /// Subtract another representation from this one, returning the borrow bit.
    fn sub_noborrow(&mut self, other: &Self) -> bool;

    /// Performs a leftwise bitshift of this number, effectively multiplying
    /// it by 2. Overflow is ignored.
    fn mul2(&mut self);

    /// Performs a leftwise bitshift of this number by some amount.
    fn muln(&mut self, amt: u32);

    /// Performs a rightwise bitshift of this number, effectively dividing
    /// it by 2.
    fn div2(&mut self);

    /// Performs a rightwise bitshift of this number by some amount.
    fn divn(&mut self, amt: u32);

    /// Returns true iff this number is odd.
    fn is_odd(&self) -> bool;

    /// Returns true iff this number is even.
    fn is_even(&self) -> bool;

    /// Returns true iff this number is zero.
    fn is_zero(&self) -> bool;

    /// Compute the number of bits needed to encode this number. Always a
    /// multiple of 64.
    fn num_bits(&self) -> u32;

    /// Compute the `i`-th bit of `self`.
    fn get_bit(&self, i: usize) -> bool;

    /// Returns the big integer representation of a given big endian boolean
    /// array.
    fn from_bits_be(bits: &[bool]) -> Self;

    /// Returns the big integer representation of a given little endian boolean
    /// array.
    fn from_bits_le(bits: &[bool]) -> Self;

    /// Returns the bit representation in a big endian boolean array,
    /// with leading zeroes.
    fn to_bits_be(&self) -> Vec<bool> {
        BitIteratorBE::new(self).collect::<Vec<_>>()
    }

    /// Returns the bit representation in a little endian boolean array,
    /// with trailing zeroes.
    fn to_bits_le(&self) -> Vec<bool> {
        BitIteratorLE::new(self).collect::<Vec<_>>()
    }

    /// Returns the byte representation in a big endian byte array,
    /// with leading zeros.
    fn to_bytes_be(&self) -> Vec<u8>;

    /// Returns the byte representation in a little endian byte array,
    /// with trailing zeros.
    fn to_bytes_le(&self) -> Vec<u8>;

    /// Returns a vector for wnaf.
    fn find_wnaf(&self) -> Vec<i64>;

    /// Writes this `BigInteger` as a big endian integer. Always writes
    /// `(num_bits` / 8) bytes.
    fn write_le<W: Write>(&self, writer: &mut W) -> IoResult<()> {
        self.write(writer)
    }

    /// Reads a big endian integer occupying (`num_bits` / 8) bytes into this
    /// representation.
    fn read_le<R: Read>(&mut self, reader: &mut R) -> IoResult<()> {
        *self = Self::read(reader)?;
        Ok(())
    }
<<<<<<< HEAD

    /// Takes two slices of u64 representing big integers and returns a bigger
    /// BigInteger of type Self representing their product. Preferably used
    /// only for even NUM_LIMBS. We require the invariant that this.len() ==
    /// other.len() == NUM_LIMBS / 2
    fn mul_no_reduce(this: &[u64], other: &[u64]) -> Self;

    /// Similar to `mul_no_reduce` but accepts slices of len == NUM_LIMBS and
    /// only returns lower half of the result
    fn mul_no_reduce_lo(this: &[u64], other: &[u64]) -> Self;

    /// Copies data from a slice to Self in a len agnostic way,
    // based on whichever of the two is shorter.
    fn from_slice(slice: &[u64]) -> Self;
}

pub mod arithmetic {
    use ark_std::vec::Vec;
    pub fn find_wnaf(num: &[u64]) -> Vec<i64> {
        let is_zero = |num: &[u64]| num.iter().all(|x| *x == 0u64);
        let is_odd = |num: &[u64]| num[0] & 1 == 1;
        let sub_noborrow = |num: &mut [u64], z: u64| {
            let mut other = vec![0u64; num.len()];
            other[0] = z;
            let mut borrow = 0;

            for (a, b) in num.iter_mut().zip(other) {
                *a = sbb(*a, b, &mut borrow);
            }
        };
        let add_nocarry = |num: &mut [u64], z: u64| {
            let mut other = vec![0u64; num.len()];
            other[0] = z;
            let mut carry = 0;

            for (a, b) in num.iter_mut().zip(other) {
                *a = adc(*a, b, &mut carry);
            }
        };
        let div2 = |num: &mut [u64]| {
            let mut t = 0;
            for i in num.iter_mut().rev() {
                let t2 = *i << 63;
                *i >>= 1;
                *i |= t;
                t = t2;
            }
        };

        let mut num = num.to_vec();
        let mut res = vec![];

        while !is_zero(&num) {
            let z: i64;
            if is_odd(&num) {
                z = 2 - (num[0] % 4) as i64;
                if z >= 0 {
                    sub_noborrow(&mut num, z as u64)
                } else {
                    add_nocarry(&mut num, (-z) as u64)
                }
            } else {
                z = 0;
            }
            res.push(z);
            div2(&mut num);
        }

        res
    }

    /// Calculate a + b + carry, returning the sum and modifying the
    /// carry value.
    #[inline(always)]
    pub(crate) fn adc(a: u64, b: u64, carry: &mut u64) -> u64 {
        let tmp = u128::from(a) + u128::from(b) + u128::from(*carry);

        *carry = (tmp >> 64) as u64;

        tmp as u64
    }

    /// Calculate a - b - borrow, returning the result and modifying
    /// the borrow value.
    #[inline(always)]
    pub(crate) fn sbb(a: u64, b: u64, borrow: &mut u64) -> u64 {
        let tmp = (1u128 << 64) + u128::from(a) - u128::from(b) - u128::from(*borrow);

        *borrow = if tmp >> 64 == 0 { 1 } else { 0 };

        tmp as u64
    }

    /// Calculate a + (b * c) + carry, returning the least significant digit
    /// and setting carry to the most significant digit.
    #[inline(always)]
    pub(crate) fn mac_with_carry(a: u64, b: u64, c: u64, carry: &mut u64) -> u64 {
        let tmp = (u128::from(a)) + u128::from(b) * u128::from(c) + u128::from(*carry);

        *carry = (tmp >> 64) as u64;

        tmp as u64
    }

    #[inline(always)]
    pub(crate) fn mac(a: u64, b: u64, c: u64, carry: &mut u64) -> u64 {
        let tmp = (u128::from(a)) + u128::from(b) * u128::from(c);

        *carry = (tmp >> 64) as u64;

        tmp as u64
    }

    #[inline(always)]
    pub(crate) fn mac_discard(a: u64, b: u64, c: u64, carry: &mut u64) {
        let tmp = (u128::from(a)) + u128::from(b) * u128::from(c);

        *carry = (tmp >> 64) as u64;
    }
=======
>>>>>>> 91bb87b5
}<|MERGE_RESOLUTION|>--- conflicted
+++ resolved
@@ -138,7 +138,6 @@
         *self = Self::read(reader)?;
         Ok(())
     }
-<<<<<<< HEAD
 
     /// Takes two slices of u64 representing big integers and returns a bigger
     /// BigInteger of type Self representing their product. Preferably used
@@ -153,111 +152,4 @@
     /// Copies data from a slice to Self in a len agnostic way,
     // based on whichever of the two is shorter.
     fn from_slice(slice: &[u64]) -> Self;
-}
-
-pub mod arithmetic {
-    use ark_std::vec::Vec;
-    pub fn find_wnaf(num: &[u64]) -> Vec<i64> {
-        let is_zero = |num: &[u64]| num.iter().all(|x| *x == 0u64);
-        let is_odd = |num: &[u64]| num[0] & 1 == 1;
-        let sub_noborrow = |num: &mut [u64], z: u64| {
-            let mut other = vec![0u64; num.len()];
-            other[0] = z;
-            let mut borrow = 0;
-
-            for (a, b) in num.iter_mut().zip(other) {
-                *a = sbb(*a, b, &mut borrow);
-            }
-        };
-        let add_nocarry = |num: &mut [u64], z: u64| {
-            let mut other = vec![0u64; num.len()];
-            other[0] = z;
-            let mut carry = 0;
-
-            for (a, b) in num.iter_mut().zip(other) {
-                *a = adc(*a, b, &mut carry);
-            }
-        };
-        let div2 = |num: &mut [u64]| {
-            let mut t = 0;
-            for i in num.iter_mut().rev() {
-                let t2 = *i << 63;
-                *i >>= 1;
-                *i |= t;
-                t = t2;
-            }
-        };
-
-        let mut num = num.to_vec();
-        let mut res = vec![];
-
-        while !is_zero(&num) {
-            let z: i64;
-            if is_odd(&num) {
-                z = 2 - (num[0] % 4) as i64;
-                if z >= 0 {
-                    sub_noborrow(&mut num, z as u64)
-                } else {
-                    add_nocarry(&mut num, (-z) as u64)
-                }
-            } else {
-                z = 0;
-            }
-            res.push(z);
-            div2(&mut num);
-        }
-
-        res
-    }
-
-    /// Calculate a + b + carry, returning the sum and modifying the
-    /// carry value.
-    #[inline(always)]
-    pub(crate) fn adc(a: u64, b: u64, carry: &mut u64) -> u64 {
-        let tmp = u128::from(a) + u128::from(b) + u128::from(*carry);
-
-        *carry = (tmp >> 64) as u64;
-
-        tmp as u64
-    }
-
-    /// Calculate a - b - borrow, returning the result and modifying
-    /// the borrow value.
-    #[inline(always)]
-    pub(crate) fn sbb(a: u64, b: u64, borrow: &mut u64) -> u64 {
-        let tmp = (1u128 << 64) + u128::from(a) - u128::from(b) - u128::from(*borrow);
-
-        *borrow = if tmp >> 64 == 0 { 1 } else { 0 };
-
-        tmp as u64
-    }
-
-    /// Calculate a + (b * c) + carry, returning the least significant digit
-    /// and setting carry to the most significant digit.
-    #[inline(always)]
-    pub(crate) fn mac_with_carry(a: u64, b: u64, c: u64, carry: &mut u64) -> u64 {
-        let tmp = (u128::from(a)) + u128::from(b) * u128::from(c) + u128::from(*carry);
-
-        *carry = (tmp >> 64) as u64;
-
-        tmp as u64
-    }
-
-    #[inline(always)]
-    pub(crate) fn mac(a: u64, b: u64, c: u64, carry: &mut u64) -> u64 {
-        let tmp = (u128::from(a)) + u128::from(b) * u128::from(c);
-
-        *carry = (tmp >> 64) as u64;
-
-        tmp as u64
-    }
-
-    #[inline(always)]
-    pub(crate) fn mac_discard(a: u64, b: u64, c: u64, carry: &mut u64) {
-        let tmp = (u128::from(a)) + u128::from(b) * u128::from(c);
-
-        *carry = (tmp >> 64) as u64;
-    }
-=======
->>>>>>> 91bb87b5
 }