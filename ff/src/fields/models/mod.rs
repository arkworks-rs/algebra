--- conflicted
+++ resolved
@@ -18,7 +18,6 @@
 };
 use ark_serialize::*;
 
-<<<<<<< HEAD
 impl_Fp!(Fp64, Fp64Parameters, BigInteger64, BigInteger64, 1, "64");
 impl_Fp!(
     Fp256,
@@ -45,6 +44,14 @@
     "384"
 );
 impl_Fp!(
+    Fp448,
+    Fp448Parameters,
+    BigInteger448,
+    BigInteger448,
+    7,
+    "448"
+);
+impl_Fp!(
     Fp768,
     Fp768Parameters,
     BigInteger768,
@@ -60,15 +67,6 @@
     13,
     "832"
 );
-=======
-impl_Fp!(Fp64, Fp64Parameters, BigInteger64, BigInteger64, 1);
-impl_Fp!(Fp256, Fp256Parameters, BigInteger256, BigInteger256, 4);
-impl_Fp!(Fp320, Fp320Parameters, BigInteger320, BigInteger320, 5);
-impl_Fp!(Fp384, Fp384Parameters, BigInteger384, BigInteger384, 6);
-impl_Fp!(Fp448, Fp448Parameters, BigInteger448, BigInteger448, 7);
-impl_Fp!(Fp768, Fp768Parameters, BigInteger768, BigInteger768, 12);
-impl_Fp!(Fp832, Fp832Parameters, BigInteger832, BigInteger832, 13);
->>>>>>> b1e54491
 
 pub mod fp2;
 pub use self::fp2::*;
