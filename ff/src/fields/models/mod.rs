--- conflicted
+++ resolved
@@ -1,77 +1,5 @@
-<<<<<<< HEAD
-use ark_std::{
-    cmp::{Ord, Ordering, PartialOrd},
-    fmt::{Display, Formatter, Result as FmtResult},
-    io::{Read, Result as IoResult, Write},
-    marker::PhantomData,
-    ops::{Add, AddAssign, Div, DivAssign, Mul, MulAssign, Neg, Sub, SubAssign},
-    str::FromStr,
-};
-use num_traits::{One, Zero};
-
-use crate::{
-    biginteger::{
-        arithmetic as fa, BigInt, BigInteger as _BigInteger, BigInteger256, BigInteger320,
-        BigInteger384, BigInteger448, BigInteger64, BigInteger768, BigInteger832,
-    },
-    bytes::{FromBytes, ToBytes},
-    fields::{FftField, Field, FpParameters, LegendreSymbol, PrimeField},
-};
-use ark_serialize::*;
-
-impl_Fp!(Fp64, Fp64Parameters, BigInteger64, BigInteger64, 1, "64");
-impl_Fp!(
-    Fp256,
-    Fp256Parameters,
-    BigInteger256,
-    BigInteger256,
-    4,
-    "256"
-);
-impl_Fp!(
-    Fp320,
-    Fp320Parameters,
-    BigInteger320,
-    BigInteger320,
-    5,
-    "320"
-);
-impl_Fp!(
-    Fp384,
-    Fp384Parameters,
-    BigInteger384,
-    BigInteger384,
-    6,
-    "384"
-);
-impl_Fp!(
-    Fp448,
-    Fp448Parameters,
-    BigInteger448,
-    BigInteger448,
-    7,
-    "448"
-);
-impl_Fp!(
-    Fp768,
-    Fp768Parameters,
-    BigInteger768,
-    BigInteger768,
-    12,
-    "768"
-);
-impl_Fp!(
-    Fp832,
-    Fp832Parameters,
-    BigInteger832,
-    BigInteger832,
-    13,
-    "832"
-);
-=======
 pub mod fp;
 pub use self::fp::*;
->>>>>>> 5b5fc4c6
 
 pub mod fp2;
 pub use self::fp2::*;
