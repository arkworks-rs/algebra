--- conflicted
+++ resolved
@@ -746,7 +746,6 @@
         (carry2 != 0, self)
     }
 
-<<<<<<< HEAD
     // TODO: see if this can be made into a const fn like `mul_without_cond_subtract`
     // Separated operand scanning (SOS) method, see [Section 2.3.1](https://www.microsoft.com/en-us/research/wp-content/uploads/1998/06/97Acar.pdf)
     // Works in two separated parts: first square, then reduce
@@ -797,10 +796,6 @@
         self
     }
 
-    const fn mul(mut self, other: &Self) -> Self {
-        self = self.mul_without_cond_subtract(other);
-        self.const_subtract_modulus()
-=======
     const fn mul(self, other: &Self) -> Self {
         let (carry, res) = self.mul_without_cond_subtract(other);
         if T::MODULUS_HAS_SPARE_BIT {
@@ -808,7 +803,6 @@
         } else {
             res.const_subtract_modulus_with_carry(carry)
         }
->>>>>>> 4d01c84e
     }
 
     const fn const_is_valid(&self) -> bool {
