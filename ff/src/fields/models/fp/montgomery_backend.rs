--- conflicted
+++ resolved
@@ -564,14 +564,11 @@
 }
 
 impl<T: MontConfig<N>, const N: usize> Fp<MontBackend<T, N>, N> {
-<<<<<<< HEAD
+    #[doc(hidden)]
     pub const R: BigInt<N> = T::R;
-    pub const R2: BigInt<N> = T::R2;
-=======
     #[doc(hidden)]
     pub const R2: BigInt<N> = T::R2;
     #[doc(hidden)]
->>>>>>> 77fb6ab4
     pub const INV: u64 = T::INV;
 
     /// Construct a new field element from its underlying
