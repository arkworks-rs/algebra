use core::iter;

use ark_serialize::{
    buffer_byte_size, CanonicalDeserialize, CanonicalDeserializeWithFlags, CanonicalSerialize,
    CanonicalSerializeWithFlags, EmptyFlags, Flags, SerializationError,
};
use ark_std::{
    cmp::{Ord, Ordering, PartialOrd},
    fmt::{Display, Formatter, Result as FmtResult},
    marker::PhantomData,
    ops::{Add, AddAssign, Div, DivAssign, Mul, MulAssign, Neg, Sub, SubAssign},
    str::FromStr,
    string::ToString,
    One, Zero,
};

#[macro_use]
mod montgomery_backend;
pub use montgomery_backend::*;

<<<<<<< HEAD
use crate::{BigInt, BigInteger, FftField, Field, FromBytes, LegendreSymbol, PrimeField, ToBytes};
=======
use crate::{BigInt, BigInteger, FftField, Field, LegendreSymbol, PrimeField, SquareRootField};
>>>>>>> b32685e9
/// A trait that specifies the configuration of a prime field.
/// Also specifies how to perform arithmetic on field elements.
pub trait FpConfig<const N: usize>: Send + Sync + 'static + Sized {
    /// The modulus of the field.
    const MODULUS: crate::BigInt<N>;

    /// A multiplicative generator of the field.
    /// `Self::GENERATOR` is an element having multiplicative order
    /// `Self::MODULUS - 1`.
    const GENERATOR: Fp<Self, N>;

    /// Additive identity of the field, i.e. the element `e`
    /// such that, for all elements `f` of the field, `e + f = f`.
    const ZERO: Fp<Self, N>;

    /// Multiplicative identity of the field, i.e. the element `e`
    /// such that, for all elements `f` of the field, `e * f = f`.
    const ONE: Fp<Self, N>;

    /// Let `N` be the size of the multiplicative group defined by the field.
    /// Then `TWO_ADICITY` is the two-adicity of `N`, i.e. the integer `s`
    /// such that `N = 2^s * t` for some odd integer `t`.
    const TWO_ADICITY: u32;

    /// 2^s root of unity computed by GENERATOR^t
    const TWO_ADIC_ROOT_OF_UNITY: Fp<Self, N>;

    /// An integer `b` such that there exists a multiplicative subgroup
    /// of size `b^k` for some integer `k`.
    const SMALL_SUBGROUP_BASE: Option<u32> = None;

    /// The integer `k` such that there exists a multiplicative subgroup
    /// of size `Self::SMALL_SUBGROUP_BASE^k`.
    const SMALL_SUBGROUP_BASE_ADICITY: Option<u32> = None;

    /// GENERATOR^((MODULUS-1) / (2^s *
    /// SMALL_SUBGROUP_BASE^SMALL_SUBGROUP_BASE_ADICITY)) Used for mixed-radix
    /// FFT.
    const LARGE_SUBGROUP_ROOT_OF_UNITY: Option<Fp<Self, N>> = None;

    /// Set a += b.
    fn add_assign(a: &mut Fp<Self, N>, b: &Fp<Self, N>);

    /// Set a -= b.
    fn sub_assign(a: &mut Fp<Self, N>, b: &Fp<Self, N>);

    /// Set a = a + a.
    fn double_in_place(a: &mut Fp<Self, N>);

    /// Set a *= b.
    fn mul_assign(a: &mut Fp<Self, N>, b: &Fp<Self, N>);

    /// Set a *= b.
    fn square_in_place(a: &mut Fp<Self, N>);

    /// Compute a^{-1} if `a` is not zero.
    fn inverse(a: &Fp<Self, N>) -> Option<Fp<Self, N>>;

    /// Compute the square root of a, if it exists.
    #[allow(unused_parens)]
    fn square_root(a: &Fp<Self, N>) -> Option<Fp<Self, N>> {
<<<<<<< HEAD
        sqrt_impl!(
            Fp,
            a,
            (&Self::TWO_ADICITY),
            (Fp::<Self, N>::TRACE_MINUS_ONE_DIV_TWO),
            (&Self::TWO_ADIC_ROOT_OF_UNITY)
        )
=======
        // https://eprint.iacr.org/2012/685.pdf (page 12, algorithm 5)
        // Actually this is just normal Tonelli-Shanks; since [`Self::GENERATOR`]
        // is a quadratic non-residue, `P::ROOT_OF_UNITY = P::GENERATOR ^ t`
        // is also a quadratic non-residue (since `t` is odd).
        if a.is_zero() {
            return Some(Fp::zero());
        }
        // Try computing the square root (x at the end of the algorithm)
        // Check at the end of the algorithm if x was a square root
        // Begin Tonelli-Shanks
        let mut z = Fp::TWO_ADIC_ROOT_OF_UNITY;
        let mut w = a.pow(Fp::<Self, N>::TRACE_MINUS_ONE_DIV_TWO);
        let mut x = w * a;
        let mut b = x * &w;

        let mut v = Self::TWO_ADICITY as usize;

        while !b.is_one() {
            let mut k = 0usize;

            let mut b2k = b;
            while !b2k.is_one() {
                // invariant: b2k = b^(2^k) after entering this loop
                b2k.square_in_place();
                k += 1;
            }

            if k == (Self::TWO_ADICITY as usize) {
                // We are in the case where self^(T * 2^k) = x^(P::MODULUS - 1) = 1,
                // which means that no square root exists.
                return None;
            }
            let j = v - k;
            w = z;
            for _ in 1..j {
                w.square_in_place();
            }

            z = w.square();
            b *= &z;
            x *= &w;
            v = k;
        }
        // Is x the square root? If so, return it.
        if x.square() == *a {
            Some(x)
        } else {
            // Consistency check that if no square root is found,
            // it is because none exists.
            #[cfg(debug_assertions)]
            {
                use crate::fields::LegendreSymbol::*;
                if a.legendre() != QuadraticNonResidue {
                    panic!("Input has a square root per its Legendre symbol, but it was not found")
                }
            }
            None
        }
>>>>>>> b32685e9
    }

    /// Construct a field element from an integer in the range
    /// `0..(Self::MODULUS - 1)`. Returns `None` if the integer is outside
    /// this range.
    fn from_bigint(other: BigInt<N>) -> Option<Fp<Self, N>>;

    /// Convert a field element to an integer in the range `0..(Self::MODULUS -
    /// 1)`.
    fn into_bigint(other: Fp<Self, N>) -> BigInt<N>;
}

/// Represents an element of the prime field F_p, where `p == P::MODULUS`.
/// This type can represent elements in any field of size at most N * 64 bits.
#[derive(Derivative)]
#[derivative(
    Default(bound = ""),
    Hash(bound = ""),
    Clone(bound = ""),
    Copy(bound = ""),
    PartialEq(bound = ""),
    Eq(bound = "")
)]
pub struct Fp<P, const N: usize>(
    pub BigInt<N>,
    #[derivative(Debug = "ignore")]
    #[doc(hidden)]
    pub PhantomData<P>,
);

pub type Fp64<P> = Fp<P, 1>;
pub type Fp128<P> = Fp<P, 2>;
pub type Fp192<P> = Fp<P, 3>;
pub type Fp256<P> = Fp<P, 4>;
pub type Fp320<P> = Fp<P, 5>;
pub type Fp384<P> = Fp<P, 6>;
pub type Fp448<P> = Fp<P, 7>;
pub type Fp512<P> = Fp<P, 8>;
pub type Fp576<P> = Fp<P, 9>;
pub type Fp640<P> = Fp<P, 10>;
pub type Fp704<P> = Fp<P, 11>;
pub type Fp768<P> = Fp<P, 12>;
pub type Fp832<P> = Fp<P, 13>;

impl<P: FpConfig<N>, const N: usize> Fp<P, N> {
    #[inline(always)]
    pub(crate) fn is_less_than_modulus(&self) -> bool {
        self.0 < P::MODULUS
    }

    #[inline]
    fn subtract_modulus(&mut self) {
        if !self.is_less_than_modulus() {
            self.0.sub_with_borrow(&Self::MODULUS);
        }
    }

    fn num_bits_to_shave() -> usize {
        64 * N - (Self::MODULUS_BIT_SIZE as usize)
    }
}

impl<P, const N: usize> ark_std::fmt::Debug for Fp<P, N> {
    fn fmt(&self, f: &mut ark_std::fmt::Formatter<'_>) -> ark_std::fmt::Result {
        ark_std::fmt::Debug::fmt(&self.0, f)
    }
}

impl<P: FpConfig<N>, const N: usize> Zero for Fp<P, N> {
    #[inline]
    fn zero() -> Self {
        P::ZERO
    }

    #[inline]
    fn is_zero(&self) -> bool {
        *self == P::ZERO
    }
}

impl<P: FpConfig<N>, const N: usize> One for Fp<P, N> {
    #[inline]
    fn one() -> Self {
        P::ONE
    }

    #[inline]
    fn is_one(&self) -> bool {
        *self == P::ONE
    }
}

impl<P: FpConfig<N>, const N: usize> Field for Fp<P, N> {
    type BasePrimeField = Self;
    type BasePrimeFieldIter = iter::Once<Self::BasePrimeField>;

<<<<<<< HEAD
    const SQRT_PRECOMP: Option<crate::SqrtPrecomputation<Self>> = None;
=======
    const ZERO: Self = P::ZERO;
    const ONE: Self = P::ONE;
>>>>>>> b32685e9

    fn extension_degree() -> u64 {
        1
    }

    fn to_base_prime_field_elements(&self) -> Self::BasePrimeFieldIter {
        iter::once(*self)
    }

    fn from_base_prime_field_elems(elems: &[Self::BasePrimeField]) -> Option<Self> {
        if elems.len() != (Self::extension_degree() as usize) {
            return None;
        }
        Some(elems[0])
    }

    #[inline]
    fn double(&self) -> Self {
        let mut temp = *self;
        temp.double_in_place();
        temp
    }

    #[inline]
    fn double_in_place(&mut self) -> &mut Self {
        P::double_in_place(self);
        self
    }

    #[inline]
    fn characteristic() -> &'static [u64] {
        P::MODULUS.as_ref()
    }

    #[inline]
    fn from_random_bytes_with_flags<F: Flags>(bytes: &[u8]) -> Option<(Self, F)> {
        if F::BIT_SIZE > 8 {
            None
        } else {
            let shave_bits = Self::num_bits_to_shave();
            let mut result_bytes = crate::const_helpers::SerBuffer::<N>::zeroed();
            // Copy the input into a temporary buffer.
            result_bytes.copy_from_u8_slice(bytes);
            // This mask retains everything in the last limb
            // that is below `P::MODULUS_BIT_SIZE`.
            let last_limb_mask = (u64::MAX >> shave_bits).to_le_bytes();
            let mut last_bytes_mask = [0u8; 9];
            last_bytes_mask[..8].copy_from_slice(&last_limb_mask);

            // Length of the buffer containing the field element and the flag.
            let output_byte_size = buffer_byte_size(Self::MODULUS_BIT_SIZE as usize + F::BIT_SIZE);
            // Location of the flag is the last byte of the serialized
            // form of the field element.
            let flag_location = output_byte_size - 1;

            // At which byte is the flag located in the last limb?
            let flag_location_in_last_limb = flag_location - (8 * (N - 1));

            // Take all but the last 9 bytes.
            let last_bytes = result_bytes.last_n_plus_1_bytes_mut();

            // The mask only has the last `F::BIT_SIZE` bits set
            let flags_mask = u8::MAX.checked_shl(8 - (F::BIT_SIZE as u32)).unwrap_or(0);

            // Mask away the remaining bytes, and try to reconstruct the
            // flag
            let mut flags: u8 = 0;
            for (i, (b, m)) in last_bytes.zip(&last_bytes_mask).enumerate() {
                if i == flag_location_in_last_limb {
                    flags = *b & flags_mask
                }
                *b &= m;
            }
            Self::deserialize(&result_bytes.as_slice()[..(N * 8)])
                .ok()
                .and_then(|f| F::from_u8(flags).map(|flag| (f, flag)))
        }
    }

    #[inline]
    fn square(&self) -> Self {
        let mut temp = *self;
        temp.square_in_place();
        temp
    }

    fn square_in_place(&mut self) -> &mut Self {
        P::square_in_place(self);
        self
    }

    #[inline]
    fn inverse(&self) -> Option<Self> {
        P::inverse(self)
    }

    fn inverse_in_place(&mut self) -> Option<&mut Self> {
        if let Some(inverse) = self.inverse() {
            *self = inverse;
            Some(self)
        } else {
            None
        }
    }

    /// The Frobenius map has no effect in a prime field.
    #[inline]
    fn frobenius_map(&mut self, _: usize) {}

    #[inline]
<<<<<<< HEAD
=======
    fn from_bigint(r: BigInt<N>) -> Option<Self> {
        P::from_bigint(r)
    }

    fn into_bigint(self) -> BigInt<N> {
        P::into_bigint(self)
    }
}

impl<P: FpConfig<N>, const N: usize> FftField for Fp<P, N> {
    const GENERATOR: Self = P::GENERATOR;
    const TWO_ADICITY: u32 = P::TWO_ADICITY;
    const TWO_ADIC_ROOT_OF_UNITY: Self = P::TWO_ADIC_ROOT_OF_UNITY;
    const SMALL_SUBGROUP_BASE: Option<u32> = P::SMALL_SUBGROUP_BASE;
    const SMALL_SUBGROUP_BASE_ADICITY: Option<u32> = P::SMALL_SUBGROUP_BASE_ADICITY;
    const LARGE_SUBGROUP_ROOT_OF_UNITY: Option<Self> = P::LARGE_SUBGROUP_ROOT_OF_UNITY;
}

impl<P: FpConfig<N>, const N: usize> SquareRootField for Fp<P, N> {
    #[inline]
>>>>>>> b32685e9
    fn legendre(&self) -> LegendreSymbol {
        use crate::fields::LegendreSymbol::*;

        // s = self^((MODULUS - 1) // 2)
        let s = self.pow(Self::MODULUS_MINUS_ONE_DIV_TWO);
        if s.is_zero() {
            Zero
        } else if s.is_one() {
            QuadraticResidue
        } else {
            QuadraticNonResidue
        }
    }

    #[inline]
    fn sqrt(&self) -> Option<Self> {
        P::square_root(self)
    }

    fn sqrt_in_place(&mut self) -> Option<&mut Self> {
        (*self).sqrt().map(|sqrt| {
            *self = sqrt;
            self
        })
    }
}

impl<P: FpConfig<N>, const N: usize> PrimeField for Fp<P, N> {
    type BigInt = BigInt<N>;
    const MODULUS: Self::BigInt = P::MODULUS;
    const MODULUS_MINUS_ONE_DIV_TWO: Self::BigInt = P::MODULUS.divide_by_2_round_down();
    const MODULUS_BIT_SIZE: u32 = P::MODULUS.const_num_bits();
    const TRACE: Self::BigInt = P::MODULUS.two_adic_coefficient();
    const TRACE_MINUS_ONE_DIV_TWO: Self::BigInt = Self::TRACE.divide_by_2_round_down();

    #[inline]
    fn from_bigint(r: BigInt<N>) -> Option<Self> {
        P::from_bigint(r)
    }

    fn into_bigint(&self) -> BigInt<N> {
        P::into_bigint(*self)
    }
}

impl<P: FpConfig<N>, const N: usize> FftField for Fp<P, N> {
    const GENERATOR: Self = P::GENERATOR;
    const TWO_ADICITY: u32 = P::TWO_ADICITY;
    const TWO_ADIC_ROOT_OF_UNITY: Self = P::TWO_ADIC_ROOT_OF_UNITY;
    const SMALL_SUBGROUP_BASE: Option<u32> = P::SMALL_SUBGROUP_BASE;
    const SMALL_SUBGROUP_BASE_ADICITY: Option<u32> = P::SMALL_SUBGROUP_BASE_ADICITY;
    const LARGE_SUBGROUP_ROOT_OF_UNITY: Option<Self> = P::LARGE_SUBGROUP_ROOT_OF_UNITY;
}

/// Note that this implementation of `Ord` compares field elements viewing
/// them as integers in the range 0, 1, ..., P::MODULUS - 1. However, other
/// implementations of `PrimeField` might choose a different ordering, and
/// as such, users should use this `Ord` for applications where
/// any ordering suffices (like in a BTreeMap), and not in applications
/// where a particular ordering is required.
impl<P: FpConfig<N>, const N: usize> Ord for Fp<P, N> {
    #[inline(always)]
    fn cmp(&self, other: &Self) -> Ordering {
        self.into_bigint().cmp(&other.into_bigint())
    }
}

/// Note that this implementation of `PartialOrd` compares field elements
/// viewing them as integers in the range 0, 1, ..., `P::MODULUS` - 1. However,
/// other implementations of `PrimeField` might choose a different ordering, and
/// as such, users should use this `PartialOrd` for applications where
/// any ordering suffices (like in a BTreeMap), and not in applications
/// where a particular ordering is required.
impl<P: FpConfig<N>, const N: usize> PartialOrd for Fp<P, N> {
    #[inline(always)]
    fn partial_cmp(&self, other: &Self) -> Option<Ordering> {
        Some(self.cmp(other))
    }
}

impl<P: FpConfig<N>, const N: usize> From<u128> for Fp<P, N> {
    fn from(other: u128) -> Self {
        let mut default_int = BigInt::default();
        if N == 1 {
            default_int.0[0] = (other % u128::from(P::MODULUS.0[0])) as u64;
        } else {
            let upper = (other >> 64) as u64;
            let lower = ((other << 64) >> 64) as u64;
            default_int.0[0] = lower;
            default_int.0[1] = upper;
        }
        Self::from_bigint(default_int).unwrap()
    }
}

impl<P: FpConfig<N>, const N: usize> From<i128> for Fp<P, N> {
    fn from(other: i128) -> Self {
        let abs = Self::from(other.unsigned_abs());
        if other.is_positive() {
            abs
        } else {
            -abs
        }
    }
}

impl<P: FpConfig<N>, const N: usize> From<bool> for Fp<P, N> {
    fn from(other: bool) -> Self {
        if N == 1 {
            Self::from_bigint(BigInt::from(u64::from(other) % P::MODULUS.0[0])).unwrap()
        } else {
            Self::from_bigint(BigInt::from(u64::from(other))).unwrap()
        }
    }
}

impl<P: FpConfig<N>, const N: usize> From<u64> for Fp<P, N> {
    fn from(other: u64) -> Self {
        if N == 1 {
            Self::from_bigint(BigInt::from(other % P::MODULUS.0[0])).unwrap()
        } else {
            Self::from_bigint(BigInt::from(other)).unwrap()
        }
    }
}

impl<P: FpConfig<N>, const N: usize> From<i64> for Fp<P, N> {
    fn from(other: i64) -> Self {
        let abs = Self::from(other.unsigned_abs());
        if other.is_positive() {
            abs
        } else {
            -abs
        }
    }
}

impl<P: FpConfig<N>, const N: usize> From<u32> for Fp<P, N> {
    fn from(other: u32) -> Self {
        if N == 1 {
            Self::from_bigint(BigInt::from(u64::from(other) % P::MODULUS.0[0])).unwrap()
        } else {
            Self::from_bigint(BigInt::from(other)).unwrap()
        }
    }
}

impl<P: FpConfig<N>, const N: usize> From<i32> for Fp<P, N> {
    fn from(other: i32) -> Self {
        let abs = Self::from(other.unsigned_abs());
        if other.is_positive() {
            abs
        } else {
            -abs
        }
    }
}

impl<P: FpConfig<N>, const N: usize> From<u16> for Fp<P, N> {
    fn from(other: u16) -> Self {
        if N == 1 {
            Self::from_bigint(BigInt::from(u64::from(other) % P::MODULUS.0[0])).unwrap()
        } else {
            Self::from_bigint(BigInt::from(other)).unwrap()
        }
    }
}

impl<P: FpConfig<N>, const N: usize> From<i16> for Fp<P, N> {
    fn from(other: i16) -> Self {
        let abs = Self::from(other.unsigned_abs());
        if other.is_positive() {
            abs
        } else {
            -abs
        }
    }
}

impl<P: FpConfig<N>, const N: usize> From<u8> for Fp<P, N> {
    fn from(other: u8) -> Self {
        if N == 1 {
            Self::from_bigint(BigInt::from(u64::from(other) % P::MODULUS.0[0])).unwrap()
        } else {
            Self::from_bigint(BigInt::from(other)).unwrap()
        }
    }
}

impl<P: FpConfig<N>, const N: usize> From<i8> for Fp<P, N> {
    fn from(other: i8) -> Self {
        let abs = Self::from(other.unsigned_abs());
        if other.is_positive() {
            abs
        } else {
            -abs
        }
    }
}

impl<P: FpConfig<N>, const N: usize> ark_std::rand::distributions::Distribution<Fp<P, N>>
    for ark_std::rand::distributions::Standard
{
    #[inline]
    fn sample<R: ark_std::rand::Rng + ?Sized>(&self, rng: &mut R) -> Fp<P, N> {
        loop {
            let mut tmp = Fp(
                rng.sample(ark_std::rand::distributions::Standard),
                PhantomData,
            );
            let shave_bits = Fp::<P, N>::num_bits_to_shave();
            // Mask away the unused bits at the beginning.
            assert!(shave_bits <= 64);
            let mask = if shave_bits == 64 {
                0
            } else {
                core::u64::MAX >> shave_bits
            };

            if let Some(val) = tmp.0 .0.last_mut() {
                *val &= mask
            }

            if tmp.is_less_than_modulus() {
                return tmp;
            }
        }
    }
}

impl<P: FpConfig<N>, const N: usize> CanonicalSerializeWithFlags for Fp<P, N> {
    fn serialize_with_flags<W: ark_std::io::Write, F: Flags>(
        &self,
        writer: W,
        flags: F,
    ) -> Result<(), SerializationError> {
        // All reasonable `Flags` should be less than 8 bits in size
        // (256 values are enough for anyone!)
        if F::BIT_SIZE > 8 {
            return Err(SerializationError::NotEnoughSpace);
        }

        // Calculate the number of bytes required to represent a field element
        // serialized with `flags`. If `F::BIT_SIZE < 8`,
        // this is at most `N * 8 + 1`
        let output_byte_size = buffer_byte_size(Self::MODULUS_BIT_SIZE as usize + F::BIT_SIZE);

        // Write out `self` to a temporary buffer.
        // The size of the buffer is $byte_size + 1 because `F::BIT_SIZE`
        // is at most 8 bits.
        let mut bytes = crate::const_helpers::SerBuffer::zeroed();
        bytes.copy_from_u64_slice(&self.into_bigint().0);
        // Mask out the bits of the last byte that correspond to the flag.
        bytes[output_byte_size - 1] |= flags.u8_bitmask();

        bytes.write_up_to(writer, output_byte_size)?;
        Ok(())
    }

    // Let `m = 8 * n` for some `n` be the smallest multiple of 8 greater
    // than `P::MODULUS_BIT_SIZE`.
    // If `(m - P::MODULUS_BIT_SIZE) >= F::BIT_SIZE` , then this method returns `n`;
    // otherwise, it returns `n + 1`.
    fn serialized_size_with_flags<F: Flags>(&self) -> usize {
        buffer_byte_size(Self::MODULUS_BIT_SIZE as usize + F::BIT_SIZE)
    }
}

impl<P: FpConfig<N>, const N: usize> CanonicalSerialize for Fp<P, N> {
    #[inline]
    fn serialize<W: ark_std::io::Write>(&self, writer: W) -> Result<(), SerializationError> {
        self.serialize_with_flags(writer, EmptyFlags)
    }

    #[inline]
    fn serialized_size(&self) -> usize {
        self.serialized_size_with_flags::<EmptyFlags>()
    }
}

impl<P: FpConfig<N>, const N: usize> CanonicalDeserializeWithFlags for Fp<P, N> {
    fn deserialize_with_flags<R: ark_std::io::Read, F: Flags>(
        reader: R,
    ) -> Result<(Self, F), SerializationError> {
        // All reasonable `Flags` should be less than 8 bits in size
        // (256 values are enough for anyone!)
        if F::BIT_SIZE > 8 {
            return Err(SerializationError::NotEnoughSpace);
        }
        // Calculate the number of bytes required to represent a field element
        // serialized with `flags`.
        let output_byte_size = Self::zero().serialized_size_with_flags::<F>();

        let mut masked_bytes = crate::const_helpers::SerBuffer::zeroed();
        masked_bytes.read_exact_up_to(reader, output_byte_size)?;
        let flags = F::from_u8_remove_flags(&mut masked_bytes[output_byte_size - 1])
            .ok_or(SerializationError::UnexpectedFlags)?;

        let self_integer = masked_bytes.to_bigint();
        Self::from_bigint(self_integer)
            .map(|v| (v, flags))
            .ok_or(SerializationError::InvalidData)
    }
}

impl<P: FpConfig<N>, const N: usize> CanonicalDeserialize for Fp<P, N> {
    fn deserialize<R: ark_std::io::Read>(reader: R) -> Result<Self, SerializationError> {
        Self::deserialize_with_flags::<R, EmptyFlags>(reader).map(|(r, _)| r)
    }
}

impl<P: FpConfig<N>, const N: usize> FromStr for Fp<P, N> {
    type Err = ();

    /// Interpret a string of numbers as a (congruent) prime field element.
    /// Does not accept unnecessary leading zeroes or a blank string.
    fn from_str(s: &str) -> Result<Self, Self::Err> {
        if s.is_empty() {
            return Err(());
        }

        if s == "0" {
            return Ok(Self::zero());
        }

        let mut res = Self::zero();

        let ten = Self::from(BigInt::from(10u8));

        let mut first_digit = true;

        for c in s.chars() {
            match c.to_digit(10) {
                Some(c) => {
                    if first_digit {
                        if c == 0 {
                            return Err(());
                        }

                        first_digit = false;
                    }

                    res.mul_assign(&ten);
                    let digit = Self::from(u64::from(c));
                    res.add_assign(&digit);
                },
                None => {
                    return Err(());
                },
            }
        }
        if !res.is_less_than_modulus() {
            Err(())
        } else {
            Ok(res)
        }
    }
}

/// Outputs a string containing the value of `self`,
/// represented as a decimal without leading zeroes.
impl<P: FpConfig<N>, const N: usize> Display for Fp<P, N> {
    #[inline]
    fn fmt(&self, f: &mut Formatter<'_>) -> FmtResult {
        let string = self.into_bigint().to_string();
        write!(f, "{}", string.trim_start_matches('0'))
    }
}

impl<P: FpConfig<N>, const N: usize> Neg for Fp<P, N> {
    type Output = Self;
    #[inline]
    #[must_use]
    fn neg(self) -> Self {
        if !self.is_zero() {
            let mut tmp = P::MODULUS;
            tmp.sub_with_borrow(&self.0);
            Fp(tmp, PhantomData)
        } else {
            self
        }
    }
}

impl<'a, P: FpConfig<N>, const N: usize> Add<&'a Fp<P, N>> for Fp<P, N> {
    type Output = Self;

    #[inline]
    fn add(mut self, other: &Self) -> Self {
        self.add_assign(other);
        self
    }
}

impl<'a, P: FpConfig<N>, const N: usize> Sub<&'a Fp<P, N>> for Fp<P, N> {
    type Output = Self;

    #[inline]
    fn sub(mut self, other: &Self) -> Self {
        self.sub_assign(other);
        self
    }
}

impl<'a, P: FpConfig<N>, const N: usize> Mul<&'a Fp<P, N>> for Fp<P, N> {
    type Output = Self;

    #[inline]
    fn mul(mut self, other: &Self) -> Self {
        self.mul_assign(other);
        self
    }
}

impl<'a, P: FpConfig<N>, const N: usize> Div<&'a Fp<P, N>> for Fp<P, N> {
    type Output = Self;

    /// Returns `self * other.inverse()` if `other.inverse()` is `Some`, and
    /// panics otherwise.
    #[inline]
    fn div(mut self, other: &Self) -> Self {
        self.mul_assign(&other.inverse().unwrap());
        self
    }
}

impl<'a, P: FpConfig<N>, const N: usize> AddAssign<&'a Self> for Fp<P, N> {
    #[inline]
    fn add_assign(&mut self, other: &Self) {
        P::add_assign(self, other)
    }
}

impl<'a, P: FpConfig<N>, const N: usize> SubAssign<&'a Self> for Fp<P, N> {
    #[inline]
    fn sub_assign(&mut self, other: &Self) {
        P::sub_assign(self, other);
    }
}

#[allow(unused_qualifications)]
impl<P: FpConfig<N>, const N: usize> core::ops::Add<Self> for Fp<P, N> {
    type Output = Self;

    #[inline]
    fn add(mut self, other: Self) -> Self {
        self.add_assign(&other);
        self
    }
}

#[allow(unused_qualifications)]
impl<'a, P: FpConfig<N>, const N: usize> core::ops::Add<&'a mut Self> for Fp<P, N> {
    type Output = Self;

    #[inline]
    fn add(mut self, other: &'a mut Self) -> Self {
        self.add_assign(&*other);
        self
    }
}

#[allow(unused_qualifications)]
impl<P: FpConfig<N>, const N: usize> core::ops::Sub<Self> for Fp<P, N> {
    type Output = Self;

    #[inline]
    fn sub(mut self, other: Self) -> Self {
        self.sub_assign(&other);
        self
    }
}

#[allow(unused_qualifications)]
impl<'a, P: FpConfig<N>, const N: usize> core::ops::Sub<&'a mut Self> for Fp<P, N> {
    type Output = Self;

    #[inline]
    fn sub(mut self, other: &'a mut Self) -> Self {
        self.sub_assign(&*other);
        self
    }
}

#[allow(unused_qualifications)]
impl<P: FpConfig<N>, const N: usize> core::iter::Sum<Self> for Fp<P, N> {
    fn sum<I: Iterator<Item = Self>>(iter: I) -> Self {
        iter.fold(Self::zero(), core::ops::Add::add)
    }
}

#[allow(unused_qualifications)]
impl<'a, P: FpConfig<N>, const N: usize> core::iter::Sum<&'a Self> for Fp<P, N> {
    fn sum<I: Iterator<Item = &'a Self>>(iter: I) -> Self {
        iter.fold(Self::zero(), core::ops::Add::add)
    }
}

#[allow(unused_qualifications)]
impl<P: FpConfig<N>, const N: usize> core::ops::AddAssign<Self> for Fp<P, N> {
    fn add_assign(&mut self, other: Self) {
        self.add_assign(&other)
    }
}

#[allow(unused_qualifications)]
impl<P: FpConfig<N>, const N: usize> core::ops::SubAssign<Self> for Fp<P, N> {
    fn sub_assign(&mut self, other: Self) {
        self.sub_assign(&other)
    }
}

#[allow(unused_qualifications)]
impl<'a, P: FpConfig<N>, const N: usize> core::ops::AddAssign<&'a mut Self> for Fp<P, N> {
    fn add_assign(&mut self, other: &'a mut Self) {
        self.add_assign(&*other)
    }
}

#[allow(unused_qualifications)]
impl<'a, P: FpConfig<N>, const N: usize> core::ops::SubAssign<&'a mut Self> for Fp<P, N> {
    fn sub_assign(&mut self, other: &'a mut Self) {
        self.sub_assign(&*other)
    }
}

impl<'a, P: FpConfig<N>, const N: usize> MulAssign<&'a Self> for Fp<P, N> {
    #[inline]
    fn mul_assign(&mut self, other: &Self) {
        P::mul_assign(self, other)
    }
}

/// Computes `self *= other.inverse()` if `other.inverse()` is `Some`, and
/// panics otherwise.
impl<'a, P: FpConfig<N>, const N: usize> DivAssign<&'a Self> for Fp<P, N> {
    #[inline]
    fn div_assign(&mut self, other: &Self) {
        self.mul_assign(&other.inverse().unwrap());
    }
}

#[allow(unused_qualifications)]
impl<P: FpConfig<N>, const N: usize> core::ops::Mul<Self> for Fp<P, N> {
    type Output = Self;

    #[inline]
    fn mul(mut self, other: Self) -> Self {
        self.mul_assign(&other);
        self
    }
}

#[allow(unused_qualifications)]
impl<P: FpConfig<N>, const N: usize> core::ops::Div<Self> for Fp<P, N> {
    type Output = Self;

    #[inline]
    fn div(mut self, other: Self) -> Self {
        self.div_assign(&other);
        self
    }
}

#[allow(unused_qualifications)]
impl<'a, P: FpConfig<N>, const N: usize> core::ops::Mul<&'a mut Self> for Fp<P, N> {
    type Output = Self;

    #[inline]
    fn mul(mut self, other: &'a mut Self) -> Self {
        self.mul_assign(&*other);
        self
    }
}

#[allow(unused_qualifications)]
impl<'a, P: FpConfig<N>, const N: usize> core::ops::Div<&'a mut Self> for Fp<P, N> {
    type Output = Self;

    #[inline]
    fn div(mut self, other: &'a mut Self) -> Self {
        self.div_assign(&*other);
        self
    }
}

#[allow(unused_qualifications)]
impl<P: FpConfig<N>, const N: usize> core::iter::Product<Self> for Fp<P, N> {
    fn product<I: Iterator<Item = Self>>(iter: I) -> Self {
        iter.fold(Self::one(), core::ops::Mul::mul)
    }
}

#[allow(unused_qualifications)]
impl<'a, P: FpConfig<N>, const N: usize> core::iter::Product<&'a Self> for Fp<P, N> {
    fn product<I: Iterator<Item = &'a Self>>(iter: I) -> Self {
        iter.fold(Self::one(), Mul::mul)
    }
}

#[allow(unused_qualifications)]
impl<P: FpConfig<N>, const N: usize> core::ops::MulAssign<Self> for Fp<P, N> {
    fn mul_assign(&mut self, other: Self) {
        self.mul_assign(&other)
    }
}

#[allow(unused_qualifications)]
impl<'a, P: FpConfig<N>, const N: usize> core::ops::DivAssign<&'a mut Self> for Fp<P, N> {
    fn div_assign(&mut self, other: &'a mut Self) {
        self.div_assign(&*other)
    }
}

#[allow(unused_qualifications)]
impl<'a, P: FpConfig<N>, const N: usize> core::ops::MulAssign<&'a mut Self> for Fp<P, N> {
    fn mul_assign(&mut self, other: &'a mut Self) {
        self.mul_assign(&*other)
    }
}

#[allow(unused_qualifications)]
impl<P: FpConfig<N>, const N: usize> core::ops::DivAssign<Self> for Fp<P, N> {
    fn div_assign(&mut self, other: Self) {
        self.div_assign(&other)
    }
}

impl<P: FpConfig<N>, const N: usize> zeroize::Zeroize for Fp<P, N> {
    // The phantom data does not contain element-specific data
    // and thus does not need to be zeroized.
    fn zeroize(&mut self) {
        self.0.zeroize();
    }
}

impl<P: FpConfig<N>, const N: usize> From<num_bigint::BigUint> for Fp<P, N> {
    #[inline]
    fn from(val: num_bigint::BigUint) -> Fp<P, N> {
        Fp::<P, N>::from_le_bytes_mod_order(&val.to_bytes_le())
    }
}

impl<P: FpConfig<N>, const N: usize> From<Fp<P, N>> for num_bigint::BigUint {
    #[inline]
    fn from(other: Fp<P, N>) -> Self {
        other.into_bigint().into()
    }
}

impl<P: FpConfig<N>, const N: usize> From<Fp<P, N>> for BigInt<N> {
    fn from(fp: Fp<P, N>) -> Self {
        fp.into_bigint()
    }
}

impl<P: FpConfig<N>, const N: usize> From<BigInt<N>> for Fp<P, N> {
    /// Converts `Self::BigInteger` into `Self`
    fn from(int: BigInt<N>) -> Self {
        Self::from_bigint(int).unwrap()
    }
}<|MERGE_RESOLUTION|>--- conflicted
+++ resolved
@@ -18,11 +18,7 @@
 mod montgomery_backend;
 pub use montgomery_backend::*;
 
-<<<<<<< HEAD
-use crate::{BigInt, BigInteger, FftField, Field, FromBytes, LegendreSymbol, PrimeField, ToBytes};
-=======
-use crate::{BigInt, BigInteger, FftField, Field, LegendreSymbol, PrimeField, SquareRootField};
->>>>>>> b32685e9
+use crate::{BigInt, BigInteger, FftField, Field, LegendreSymbol, PrimeField};
 /// A trait that specifies the configuration of a prime field.
 /// Also specifies how to perform arithmetic on field elements.
 pub trait FpConfig<const N: usize>: Send + Sync + 'static + Sized {
@@ -84,7 +80,6 @@
     /// Compute the square root of a, if it exists.
     #[allow(unused_parens)]
     fn square_root(a: &Fp<Self, N>) -> Option<Fp<Self, N>> {
-<<<<<<< HEAD
         sqrt_impl!(
             Fp,
             a,
@@ -92,66 +87,6 @@
             (Fp::<Self, N>::TRACE_MINUS_ONE_DIV_TWO),
             (&Self::TWO_ADIC_ROOT_OF_UNITY)
         )
-=======
-        // https://eprint.iacr.org/2012/685.pdf (page 12, algorithm 5)
-        // Actually this is just normal Tonelli-Shanks; since [`Self::GENERATOR`]
-        // is a quadratic non-residue, `P::ROOT_OF_UNITY = P::GENERATOR ^ t`
-        // is also a quadratic non-residue (since `t` is odd).
-        if a.is_zero() {
-            return Some(Fp::zero());
-        }
-        // Try computing the square root (x at the end of the algorithm)
-        // Check at the end of the algorithm if x was a square root
-        // Begin Tonelli-Shanks
-        let mut z = Fp::TWO_ADIC_ROOT_OF_UNITY;
-        let mut w = a.pow(Fp::<Self, N>::TRACE_MINUS_ONE_DIV_TWO);
-        let mut x = w * a;
-        let mut b = x * &w;
-
-        let mut v = Self::TWO_ADICITY as usize;
-
-        while !b.is_one() {
-            let mut k = 0usize;
-
-            let mut b2k = b;
-            while !b2k.is_one() {
-                // invariant: b2k = b^(2^k) after entering this loop
-                b2k.square_in_place();
-                k += 1;
-            }
-
-            if k == (Self::TWO_ADICITY as usize) {
-                // We are in the case where self^(T * 2^k) = x^(P::MODULUS - 1) = 1,
-                // which means that no square root exists.
-                return None;
-            }
-            let j = v - k;
-            w = z;
-            for _ in 1..j {
-                w.square_in_place();
-            }
-
-            z = w.square();
-            b *= &z;
-            x *= &w;
-            v = k;
-        }
-        // Is x the square root? If so, return it.
-        if x.square() == *a {
-            Some(x)
-        } else {
-            // Consistency check that if no square root is found,
-            // it is because none exists.
-            #[cfg(debug_assertions)]
-            {
-                use crate::fields::LegendreSymbol::*;
-                if a.legendre() != QuadraticNonResidue {
-                    panic!("Input has a square root per its Legendre symbol, but it was not found")
-                }
-            }
-            None
-        }
->>>>>>> b32685e9
     }
 
     /// Construct a field element from an integer in the range
@@ -248,12 +183,9 @@
     type BasePrimeField = Self;
     type BasePrimeFieldIter = iter::Once<Self::BasePrimeField>;
 
-<<<<<<< HEAD
     const SQRT_PRECOMP: Option<crate::SqrtPrecomputation<Self>> = None;
-=======
     const ZERO: Self = P::ZERO;
     const ONE: Self = P::ONE;
->>>>>>> b32685e9
 
     fn extension_degree() -> u64 {
         1
@@ -364,29 +296,6 @@
     fn frobenius_map(&mut self, _: usize) {}
 
     #[inline]
-<<<<<<< HEAD
-=======
-    fn from_bigint(r: BigInt<N>) -> Option<Self> {
-        P::from_bigint(r)
-    }
-
-    fn into_bigint(self) -> BigInt<N> {
-        P::into_bigint(self)
-    }
-}
-
-impl<P: FpConfig<N>, const N: usize> FftField for Fp<P, N> {
-    const GENERATOR: Self = P::GENERATOR;
-    const TWO_ADICITY: u32 = P::TWO_ADICITY;
-    const TWO_ADIC_ROOT_OF_UNITY: Self = P::TWO_ADIC_ROOT_OF_UNITY;
-    const SMALL_SUBGROUP_BASE: Option<u32> = P::SMALL_SUBGROUP_BASE;
-    const SMALL_SUBGROUP_BASE_ADICITY: Option<u32> = P::SMALL_SUBGROUP_BASE_ADICITY;
-    const LARGE_SUBGROUP_ROOT_OF_UNITY: Option<Self> = P::LARGE_SUBGROUP_ROOT_OF_UNITY;
-}
-
-impl<P: FpConfig<N>, const N: usize> SquareRootField for Fp<P, N> {
-    #[inline]
->>>>>>> b32685e9
     fn legendre(&self) -> LegendreSymbol {
         use crate::fields::LegendreSymbol::*;
 
@@ -427,8 +336,8 @@
         P::from_bigint(r)
     }
 
-    fn into_bigint(&self) -> BigInt<N> {
-        P::into_bigint(*self)
+    fn into_bigint(self) -> BigInt<N> {
+        P::into_bigint(self)
     }
 }
 
