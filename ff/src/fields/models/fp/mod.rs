use core::iter;

use ark_serialize::{
    buffer_byte_size, CanonicalDeserialize, CanonicalDeserializeWithFlags, CanonicalSerialize,
    CanonicalSerializeWithFlags, EmptyFlags, Flags, SerializationError,
};
use ark_std::{
    cmp::{Ord, Ordering, PartialOrd},
    fmt::{Display, Formatter, Result as FmtResult},
    marker::PhantomData,
    ops::{Add, AddAssign, Div, DivAssign, Mul, MulAssign, Neg, Sub, SubAssign},
    str::FromStr,
    string::ToString,
    One, Zero,
};

#[macro_use]
mod montgomery_backend;
pub use montgomery_backend::*;

use crate::{BigInt, BigInteger, FftField, Field, LegendreSymbol, PrimeField, SquareRootField};
/// A trait that specifies the configuration of a prime field.
/// Also specifies how to perform arithmetic on field elements.
pub trait FpConfig<const N: usize>: Send + Sync + 'static + Sized {
    /// The modulus of the field.
    const MODULUS: crate::BigInt<N>;

    /// A multiplicative generator of the field.
    /// `Self::GENERATOR` is an element having multiplicative order
    /// `Self::MODULUS - 1`.
    const GENERATOR: Fp<Self, N>;

    /// Additive identity of the field, i.e. the element `e`
    /// such that, for all elements `f` of the field, `e + f = f`.
    const ZERO: Fp<Self, N>;

    /// Multiplicative identity of the field, i.e. the element `e`
    /// such that, for all elements `f` of the field, `e * f = f`.
    const ONE: Fp<Self, N>;

    /// Let `N` be the size of the multiplicative group defined by the field.
    /// Then `TWO_ADICITY` is the two-adicity of `N`, i.e. the integer `s`
    /// such that `N = 2^s * t` for some odd integer `t`.
    const TWO_ADICITY: u32;

    /// 2^s root of unity computed by GENERATOR^t
    const TWO_ADIC_ROOT_OF_UNITY: Fp<Self, N>;

    /// An integer `b` such that there exists a multiplicative subgroup
    /// of size `b^k` for some integer `k`.
    const SMALL_SUBGROUP_BASE: Option<u32> = None;

    /// The integer `k` such that there exists a multiplicative subgroup
    /// of size `Self::SMALL_SUBGROUP_BASE^k`.
    const SMALL_SUBGROUP_BASE_ADICITY: Option<u32> = None;

    /// GENERATOR^((MODULUS-1) / (2^s *
    /// SMALL_SUBGROUP_BASE^SMALL_SUBGROUP_BASE_ADICITY)) Used for mixed-radix
    /// FFT.
    const LARGE_SUBGROUP_ROOT_OF_UNITY: Option<Fp<Self, N>> = None;

    /// Set a += b.
    fn add_assign(a: &mut Fp<Self, N>, b: &Fp<Self, N>);

    /// Set a -= b.
    fn sub_assign(a: &mut Fp<Self, N>, b: &Fp<Self, N>);

    /// Set a = a + a.
    fn double_in_place(a: &mut Fp<Self, N>);

    /// Set a *= b.
    fn mul_assign(a: &mut Fp<Self, N>, b: &Fp<Self, N>);

    /// Set a *= b.
    fn square_in_place(a: &mut Fp<Self, N>);

    /// Compute a^{-1} if `a` is not zero.
    fn inverse(a: &Fp<Self, N>) -> Option<Fp<Self, N>>;

    /// Compute the square root of a, if it exists.
    fn square_root(a: &Fp<Self, N>) -> Option<Fp<Self, N>> {
        // https://eprint.iacr.org/2012/685.pdf (page 12, algorithm 5)
        // Actually this is just normal Tonelli-Shanks; since [`Self::GENERATOR`]
        // is a quadratic non-residue, `P::ROOT_OF_UNITY = P::GENERATOR ^ t`
        // is also a quadratic non-residue (since `t` is odd).
        if a.is_zero() {
            return Some(Fp::zero());
        }
        // Try computing the square root (x at the end of the algorithm)
        // Check at the end of the algorithm if x was a square root
        // Begin Tonelli-Shanks
        let mut z = Fp::TWO_ADIC_ROOT_OF_UNITY;
        let mut w = a.pow(Fp::<Self, N>::TRACE_MINUS_ONE_DIV_TWO);
        let mut x = w * a;
        let mut b = x * &w;

        let mut v = Self::TWO_ADICITY as usize;

        while !b.is_one() {
            let mut k = 0usize;

            let mut b2k = b;
            while !b2k.is_one() {
                // invariant: b2k = b^(2^k) after entering this loop
                b2k.square_in_place();
                k += 1;
            }

            if k == (Self::TWO_ADICITY as usize) {
                // We are in the case where self^(T * 2^k) = x^(P::MODULUS - 1) = 1,
                // which means that no square root exists.
                return None;
            }
            let j = v - k;
            w = z;
            for _ in 1..j {
                w.square_in_place();
            }

            z = w.square();
            b *= &z;
            x *= &w;
            v = k;
        }
        // Is x the square root? If so, return it.
        if x.square() == *a {
            Some(x)
        } else {
            // Consistency check that if no square root is found,
            // it is because none exists.
            #[cfg(debug_assertions)]
            {
                use crate::fields::LegendreSymbol::*;
                if a.legendre() != QuadraticNonResidue {
                    panic!("Input has a square root per its Legendre symbol, but it was not found")
                }
            }
            None
        }
    }

    /// Construct a field element from an integer in the range `0..(Self::MODULUS - 1)`.
    /// Returns `None` if the integer is outside this range.
    fn from_bigint(other: BigInt<N>) -> Option<Fp<Self, N>>;

    /// Convert a field element to an integer in the range `0..(Self::MODULUS - 1)`.
    fn into_bigint(other: Fp<Self, N>) -> BigInt<N>;
}

/// Represents an element of the prime field F_p, where `p == P::MODULUS`.
/// This type can represent elements in any field of size at most N * 64 bits.
#[derive(Derivative)]
#[derivative(
    Default(bound = ""),
    Hash(bound = ""),
    Clone(bound = ""),
    Copy(bound = ""),
    PartialEq(bound = ""),
    Eq(bound = "")
)]
pub struct Fp<P, const N: usize>(
    pub BigInt<N>,
    #[derivative(Debug = "ignore")]
    #[doc(hidden)]
    pub PhantomData<P>,
);

pub type Fp64<P> = Fp<P, 1>;
pub type Fp128<P> = Fp<P, 2>;
pub type Fp192<P> = Fp<P, 3>;
pub type Fp256<P> = Fp<P, 4>;
pub type Fp320<P> = Fp<P, 5>;
pub type Fp384<P> = Fp<P, 6>;
pub type Fp448<P> = Fp<P, 7>;
pub type Fp512<P> = Fp<P, 8>;
pub type Fp576<P> = Fp<P, 9>;
pub type Fp640<P> = Fp<P, 10>;
pub type Fp704<P> = Fp<P, 11>;
pub type Fp768<P> = Fp<P, 12>;
pub type Fp832<P> = Fp<P, 13>;

impl<P, const N: usize> Fp<P, N> {
    /// Construct a new prime element directly from its underlying
    /// [`struct@BigInt`] data type.
    #[inline]
    pub const fn new(element: BigInt<N>) -> Self {
        Self(element, PhantomData)
    }
}

impl<P: FpConfig<N>, const N: usize> Fp<P, N> {
    #[inline(always)]
    pub(crate) fn is_less_than_modulus(&self) -> bool {
        self.0 < P::MODULUS
    }

    #[inline]
    fn subtract_modulus(&mut self) {
        if !self.is_less_than_modulus() {
            self.0.sub_with_borrow(&Self::MODULUS);
        }
    }

    fn num_bits_to_shave() -> usize {
        64 * N - (Self::MODULUS_BIT_SIZE as usize)
    }
}

impl<P, const N: usize> ark_std::fmt::Debug for Fp<P, N> {
    fn fmt(&self, f: &mut ark_std::fmt::Formatter<'_>) -> ark_std::fmt::Result {
        ark_std::fmt::Debug::fmt(&self.0, f)
    }
}

impl<P: FpConfig<N>, const N: usize> Zero for Fp<P, N> {
    #[inline]
    fn zero() -> Self {
        P::ZERO
    }

    #[inline]
    fn is_zero(&self) -> bool {
        *self == P::ZERO
    }
}

impl<P: FpConfig<N>, const N: usize> One for Fp<P, N> {
    #[inline]
    fn one() -> Self {
        P::ONE
    }

    #[inline]
    fn is_one(&self) -> bool {
        *self == P::ONE
    }
}

impl<P: FpConfig<N>, const N: usize> Field for Fp<P, N> {
    type BasePrimeField = Self;
    type BasePrimeFieldIter = iter::Once<Self::BasePrimeField>;

    fn extension_degree() -> u64 {
        1
    }

    fn to_base_prime_field_elements(&self) -> Self::BasePrimeFieldIter {
        iter::once(*self)
    }

    fn from_base_prime_field_elems(elems: &[Self::BasePrimeField]) -> Option<Self> {
        if elems.len() != (Self::extension_degree() as usize) {
            return None;
        }
        Some(elems[0])
    }

    #[inline]
    fn double(&self) -> Self {
        let mut temp = *self;
        temp.double_in_place();
        temp
    }

    #[inline]
    fn double_in_place(&mut self) -> &mut Self {
        P::double_in_place(self);
        self
    }

    #[inline]
    fn characteristic() -> &'static [u64] {
        P::MODULUS.as_ref()
    }

    #[inline]
    fn from_random_bytes_with_flags<F: Flags>(bytes: &[u8]) -> Option<(Self, F)> {
        if F::BIT_SIZE > 8 {
            None
        } else {
            let shave_bits = Self::num_bits_to_shave();
            let mut result_bytes = crate::const_helpers::SerBuffer::<N>::zeroed();
            // Copy the input into a temporary buffer.
            result_bytes.copy_from_u8_slice(bytes);
            // This mask retains everything in the last limb
            // that is below `P::MODULUS_BIT_SIZE`.
            let last_limb_mask = (u64::MAX >> shave_bits).to_le_bytes();
            let mut last_bytes_mask = [0u8; 9];
            last_bytes_mask[..8].copy_from_slice(&last_limb_mask);

            // Length of the buffer containing the field element and the flag.
            let output_byte_size = buffer_byte_size(Self::MODULUS_BIT_SIZE as usize + F::BIT_SIZE);
            // Location of the flag is the last byte of the serialized
            // form of the field element.
            let flag_location = output_byte_size - 1;

            // At which byte is the flag located in the last limb?
            let flag_location_in_last_limb = flag_location - (8 * (N - 1));

            // Take all but the last 9 bytes.
            let last_bytes = result_bytes.last_n_plus_1_bytes_mut();

            // The mask only has the last `F::BIT_SIZE` bits set
            let flags_mask = u8::MAX.checked_shl(8 - (F::BIT_SIZE as u32)).unwrap_or(0);

            // Mask away the remaining bytes, and try to reconstruct the
            // flag
            let mut flags: u8 = 0;
            for (i, (b, m)) in last_bytes.zip(&last_bytes_mask).enumerate() {
                if i == flag_location_in_last_limb {
                    flags = *b & flags_mask
                }
                *b &= m;
            }
            Self::deserialize(&result_bytes.as_slice()[..(N * 8)])
                .ok()
                .and_then(|f| F::from_u8(flags).map(|flag| (f, flag)))
        }
    }

    #[inline]
    fn square(&self) -> Self {
        let mut temp = *self;
        temp.square_in_place();
        temp
    }

    fn square_in_place(&mut self) -> &mut Self {
        P::square_in_place(self);
        self
    }

    #[inline]
    fn inverse(&self) -> Option<Self> {
        P::inverse(self)
    }

    fn inverse_in_place(&mut self) -> Option<&mut Self> {
        if let Some(inverse) = self.inverse() {
            *self = inverse;
            Some(self)
        } else {
            None
        }
    }

    /// The Frobenius map has no effect in a prime field.
    #[inline]
    fn frobenius_map(&mut self, _: usize) {}
}

impl<P: FpConfig<N>, const N: usize> PrimeField for Fp<P, N> {
    type BigInt = BigInt<N>;
    const MODULUS: Self::BigInt = P::MODULUS;
    const MODULUS_MINUS_ONE_DIV_TWO: Self::BigInt = P::MODULUS.divide_by_2_round_down();
    const MODULUS_BIT_SIZE: u32 = P::MODULUS.const_num_bits();
    const TRACE: Self::BigInt = P::MODULUS.two_adic_coefficient();
    const TRACE_MINUS_ONE_DIV_TWO: Self::BigInt = Self::TRACE.divide_by_2_round_down();

    #[inline]
    fn from_bigint(r: BigInt<N>) -> Option<Self> {
        P::from_bigint(r)
    }

    fn into_bigint(self) -> BigInt<N> {
        P::into_bigint(self)
    }
}

impl<P: FpConfig<N>, const N: usize> FftField for Fp<P, N> {
    const GENERATOR: Self = P::GENERATOR;
    const TWO_ADICITY: u32 = P::TWO_ADICITY;
    const TWO_ADIC_ROOT_OF_UNITY: Self = P::TWO_ADIC_ROOT_OF_UNITY;
    const SMALL_SUBGROUP_BASE: Option<u32> = P::SMALL_SUBGROUP_BASE;
    const SMALL_SUBGROUP_BASE_ADICITY: Option<u32> = P::SMALL_SUBGROUP_BASE_ADICITY;
    const LARGE_SUBGROUP_ROOT_OF_UNITY: Option<Self> = P::LARGE_SUBGROUP_ROOT_OF_UNITY;
}

impl<P: FpConfig<N>, const N: usize> SquareRootField for Fp<P, N> {
    #[inline]
    fn legendre(&self) -> LegendreSymbol {
        use crate::fields::LegendreSymbol::*;

        // s = self^((MODULUS - 1) // 2)
        let s = self.pow(Self::MODULUS_MINUS_ONE_DIV_TWO);
        if s.is_zero() {
            Zero
        } else if s.is_one() {
            QuadraticResidue
        } else {
            QuadraticNonResidue
        }
    }

    #[inline]
    fn sqrt(&self) -> Option<Self> {
        P::square_root(self)
    }

    fn sqrt_in_place(&mut self) -> Option<&mut Self> {
        (*self).sqrt().map(|sqrt| {
            *self = sqrt;
            self
        })
    }
}

/// Note that this implementation of `Ord` compares field elements viewing
/// them as integers in the range 0, 1, ..., P::MODULUS - 1. However, other
/// implementations of `PrimeField` might choose a different ordering, and
/// as such, users should use this `Ord` for applications where
/// any ordering suffices (like in a BTreeMap), and not in applications
/// where a particular ordering is required.
impl<P: FpConfig<N>, const N: usize> Ord for Fp<P, N> {
    #[inline(always)]
    fn cmp(&self, other: &Self) -> Ordering {
        self.into_bigint().cmp(&other.into_bigint())
    }
}

/// Note that this implementation of `PartialOrd` compares field elements viewing
/// them as integers in the range 0, 1, ..., `P::MODULUS` - 1. However, other
/// implementations of `PrimeField` might choose a different ordering, and
/// as such, users should use this `PartialOrd` for applications where
/// any ordering suffices (like in a BTreeMap), and not in applications
/// where a particular ordering is required.
impl<P: FpConfig<N>, const N: usize> PartialOrd for Fp<P, N> {
    #[inline(always)]
    fn partial_cmp(&self, other: &Self) -> Option<Ordering> {
        Some(self.cmp(other))
    }
}

impl<P: FpConfig<N>, const N: usize> From<u128> for Fp<P, N> {
    fn from(other: u128) -> Self {
        let mut default_int = BigInt::default();
        if N == 1 {
            default_int.0[0] = (other % u128::from(P::MODULUS.0[0])) as u64;
        } else {
            let upper = (other >> 64) as u64;
            let lower = ((other << 64) >> 64) as u64;
            default_int.0[0] = lower;
            default_int.0[1] = upper;
        }
        Self::from_bigint(default_int).unwrap()
    }
}

impl<P: FpConfig<N>, const N: usize> From<i128> for Fp<P, N> {
    fn from(other: i128) -> Self {
        let abs = Self::from(other.unsigned_abs());
        if other.is_positive() {
            abs
        } else {
            -abs
        }
    }
}

impl<P: FpConfig<N>, const N: usize> From<bool> for Fp<P, N> {
    fn from(other: bool) -> Self {
        if N == 1 {
            Self::from_bigint(BigInt::from(u64::from(other) % P::MODULUS.0[0])).unwrap()
        } else {
            Self::from_bigint(BigInt::from(u64::from(other))).unwrap()
        }
    }
}

impl<P: FpConfig<N>, const N: usize> From<u64> for Fp<P, N> {
    fn from(other: u64) -> Self {
        if N == 1 {
            Self::from_bigint(BigInt::from(other % P::MODULUS.0[0])).unwrap()
        } else {
            Self::from_bigint(BigInt::from(other)).unwrap()
        }
    }
}

impl<P: FpConfig<N>, const N: usize> From<i64> for Fp<P, N> {
    fn from(other: i64) -> Self {
        let abs = Self::from(other.unsigned_abs());
        if other.is_positive() {
            abs
        } else {
            -abs
        }
    }
}

impl<P: FpConfig<N>, const N: usize> From<u32> for Fp<P, N> {
    fn from(other: u32) -> Self {
        if N == 1 {
            Self::from_bigint(BigInt::from(u64::from(other) % P::MODULUS.0[0])).unwrap()
        } else {
            Self::from_bigint(BigInt::from(other)).unwrap()
        }
    }
}

impl<P: FpConfig<N>, const N: usize> From<i32> for Fp<P, N> {
    fn from(other: i32) -> Self {
        let abs = Self::from(other.unsigned_abs());
        if other.is_positive() {
            abs
        } else {
            -abs
        }
    }
}

impl<P: FpConfig<N>, const N: usize> From<u16> for Fp<P, N> {
    fn from(other: u16) -> Self {
        if N == 1 {
            Self::from_bigint(BigInt::from(u64::from(other) % P::MODULUS.0[0])).unwrap()
        } else {
            Self::from_bigint(BigInt::from(other)).unwrap()
        }
    }
}

impl<P: FpConfig<N>, const N: usize> From<i16> for Fp<P, N> {
    fn from(other: i16) -> Self {
        let abs = Self::from(other.unsigned_abs());
        if other.is_positive() {
            abs
        } else {
            -abs
        }
    }
}

impl<P: FpConfig<N>, const N: usize> From<u8> for Fp<P, N> {
    fn from(other: u8) -> Self {
        if N == 1 {
            Self::from_bigint(BigInt::from(u64::from(other) % P::MODULUS.0[0])).unwrap()
        } else {
            Self::from_bigint(BigInt::from(other)).unwrap()
        }
    }
}

impl<P: FpConfig<N>, const N: usize> From<i8> for Fp<P, N> {
    fn from(other: i8) -> Self {
        let abs = Self::from(other.unsigned_abs());
        if other.is_positive() {
            abs
        } else {
            -abs
        }
    }
}

impl<P: FpConfig<N>, const N: usize> ark_std::rand::distributions::Distribution<Fp<P, N>>
    for ark_std::rand::distributions::Standard
{
    #[inline]
    fn sample<R: ark_std::rand::Rng + ?Sized>(&self, rng: &mut R) -> Fp<P, N> {
        loop {
            let mut tmp = Fp::new(rng.sample(ark_std::rand::distributions::Standard));
            let shave_bits = Fp::<P, N>::num_bits_to_shave();
            // Mask away the unused bits at the beginning.
            assert!(shave_bits <= 64);
            let mask = if shave_bits == 64 {
                0
            } else {
                core::u64::MAX >> shave_bits
            };

            if let Some(val) = tmp.0 .0.last_mut() {
                *val &= mask
            }

            if tmp.is_less_than_modulus() {
                return tmp;
            }
        }
    }
}

impl<P: FpConfig<N>, const N: usize> CanonicalSerializeWithFlags for Fp<P, N> {
    fn serialize_with_flags<W: ark_std::io::Write, F: Flags>(
        &self,
        writer: W,
        flags: F,
    ) -> Result<(), SerializationError> {
        // All reasonable `Flags` should be less than 8 bits in size
        // (256 values are enough for anyone!)
        if F::BIT_SIZE > 8 {
            return Err(SerializationError::NotEnoughSpace);
        }

        // Calculate the number of bytes required to represent a field element
        // serialized with `flags`. If `F::BIT_SIZE < 8`,
        // this is at most `N * 8 + 1`
        let output_byte_size = buffer_byte_size(Self::MODULUS_BIT_SIZE as usize + F::BIT_SIZE);

        // Write out `self` to a temporary buffer.
        // The size of the buffer is $byte_size + 1 because `F::BIT_SIZE`
        // is at most 8 bits.
        let mut bytes = crate::const_helpers::SerBuffer::zeroed();
        bytes.copy_from_u64_slice(&self.into_bigint().0);
        // Mask out the bits of the last byte that correspond to the flag.
        bytes[output_byte_size - 1] |= flags.u8_bitmask();

        bytes.write_up_to(writer, output_byte_size)?;
        Ok(())
    }

    // Let `m = 8 * n` for some `n` be the smallest multiple of 8 greater
    // than `P::MODULUS_BIT_SIZE`.
    // If `(m - P::MODULUS_BIT_SIZE) >= F::BIT_SIZE` , then this method returns `n`;
    // otherwise, it returns `n + 1`.
    fn serialized_size_with_flags<F: Flags>(&self) -> usize {
        buffer_byte_size(Self::MODULUS_BIT_SIZE as usize + F::BIT_SIZE)
    }
}

impl<P: FpConfig<N>, const N: usize> CanonicalSerialize for Fp<P, N> {
    #[inline]
    fn serialize<W: ark_std::io::Write>(&self, writer: W) -> Result<(), SerializationError> {
        self.serialize_with_flags(writer, EmptyFlags)
    }

    #[inline]
    fn serialized_size(&self) -> usize {
        self.serialized_size_with_flags::<EmptyFlags>()
    }
}

impl<P: FpConfig<N>, const N: usize> CanonicalDeserializeWithFlags for Fp<P, N> {
    fn deserialize_with_flags<R: ark_std::io::Read, F: Flags>(
        reader: R,
    ) -> Result<(Self, F), SerializationError> {
        // All reasonable `Flags` should be less than 8 bits in size
        // (256 values are enough for anyone!)
        if F::BIT_SIZE > 8 {
            return Err(SerializationError::NotEnoughSpace);
        }
        // Calculate the number of bytes required to represent a field element
        // serialized with `flags`.
        let output_byte_size = Self::zero().serialized_size_with_flags::<F>();

        let mut masked_bytes = crate::const_helpers::SerBuffer::zeroed();
        masked_bytes.read_exact_up_to(reader, output_byte_size)?;
        let flags = F::from_u8_remove_flags(&mut masked_bytes[output_byte_size - 1])
            .ok_or(SerializationError::UnexpectedFlags)?;

        let self_integer = masked_bytes.to_bigint();
        Self::from_bigint(self_integer)
            .map(|v| (v, flags))
            .ok_or(SerializationError::InvalidData)
    }
}

impl<P: FpConfig<N>, const N: usize> CanonicalDeserialize for Fp<P, N> {
    fn deserialize<R: ark_std::io::Read>(reader: R) -> Result<Self, SerializationError> {
        Self::deserialize_with_flags::<R, EmptyFlags>(reader).map(|(r, _)| r)
    }
}

<<<<<<< HEAD
=======
impl<P: FpConfig<N>, const N: usize> ToBytes for Fp<P, N> {
    #[inline]
    fn write<W: Write>(&self, writer: W) -> IoResult<()> {
        self.into_bigint().write(writer)
    }
}

impl<P: FpConfig<N>, const N: usize> FromBytes for Fp<P, N> {
    #[inline]
    fn read<R: Read>(r: R) -> IoResult<Self> {
        BigInt::read(r)
            .and_then(|b| Fp::from_bigint(b).ok_or_else(|| crate::error("FromBytes::read failed")))
    }
}

>>>>>>> 921eb65a
impl<P: FpConfig<N>, const N: usize> FromStr for Fp<P, N> {
    type Err = ();

    /// Interpret a string of numbers as a (congruent) prime field element.
    /// Does not accept unnecessary leading zeroes or a blank string.
    fn from_str(s: &str) -> Result<Self, Self::Err> {
        if s.is_empty() {
            return Err(());
        }

        if s == "0" {
            return Ok(Self::zero());
        }

        let mut res = Self::zero();

        let ten = Self::from(BigInt::from(10u8));

        let mut first_digit = true;

        for c in s.chars() {
            match c.to_digit(10) {
                Some(c) => {
                    if first_digit {
                        if c == 0 {
                            return Err(());
                        }

                        first_digit = false;
                    }

                    res.mul_assign(&ten);
                    let digit = Self::from(u64::from(c));
                    res.add_assign(&digit);
                },
                None => {
                    return Err(());
                },
            }
        }
        if !res.is_less_than_modulus() {
            Err(())
        } else {
            Ok(res)
        }
    }
}

/// Outputs a string containing the value of `self`,
/// represented as a decimal without leading zeroes.
impl<P: FpConfig<N>, const N: usize> Display for Fp<P, N> {
    #[inline]
    fn fmt(&self, f: &mut Formatter<'_>) -> FmtResult {
        let string = self.into_bigint().to_string();
        write!(f, "{}", string.trim_start_matches('0'))
    }
}

impl<P: FpConfig<N>, const N: usize> Neg for Fp<P, N> {
    type Output = Self;
    #[inline]
    #[must_use]
    fn neg(self) -> Self {
        if !self.is_zero() {
            let mut tmp = P::MODULUS;
            tmp.sub_with_borrow(&self.0);
            Fp::new(tmp)
        } else {
            self
        }
    }
}

impl<'a, P: FpConfig<N>, const N: usize> Add<&'a Fp<P, N>> for Fp<P, N> {
    type Output = Self;

    #[inline]
    fn add(mut self, other: &Self) -> Self {
        self.add_assign(other);
        self
    }
}

impl<'a, P: FpConfig<N>, const N: usize> Sub<&'a Fp<P, N>> for Fp<P, N> {
    type Output = Self;

    #[inline]
    fn sub(mut self, other: &Self) -> Self {
        self.sub_assign(other);
        self
    }
}

impl<'a, P: FpConfig<N>, const N: usize> Mul<&'a Fp<P, N>> for Fp<P, N> {
    type Output = Self;

    #[inline]
    fn mul(mut self, other: &Self) -> Self {
        self.mul_assign(other);
        self
    }
}

impl<'a, P: FpConfig<N>, const N: usize> Div<&'a Fp<P, N>> for Fp<P, N> {
    type Output = Self;

    /// Returns `self * other.inverse()` if `other.inverse()` is `Some`, and
    /// panics otherwise.
    #[inline]
    fn div(mut self, other: &Self) -> Self {
        self.mul_assign(&other.inverse().unwrap());
        self
    }
}

impl<'a, P: FpConfig<N>, const N: usize> AddAssign<&'a Self> for Fp<P, N> {
    #[inline]
    fn add_assign(&mut self, other: &Self) {
        P::add_assign(self, other)
    }
}

impl<'a, P: FpConfig<N>, const N: usize> SubAssign<&'a Self> for Fp<P, N> {
    #[inline]
    fn sub_assign(&mut self, other: &Self) {
        P::sub_assign(self, other);
    }
}

#[allow(unused_qualifications)]
impl<P: FpConfig<N>, const N: usize> core::ops::Add<Self> for Fp<P, N> {
    type Output = Self;

    #[inline]
    fn add(mut self, other: Self) -> Self {
        self.add_assign(&other);
        self
    }
}

#[allow(unused_qualifications)]
impl<'a, P: FpConfig<N>, const N: usize> core::ops::Add<&'a mut Self> for Fp<P, N> {
    type Output = Self;

    #[inline]
    fn add(mut self, other: &'a mut Self) -> Self {
        self.add_assign(&*other);
        self
    }
}

#[allow(unused_qualifications)]
impl<P: FpConfig<N>, const N: usize> core::ops::Sub<Self> for Fp<P, N> {
    type Output = Self;

    #[inline]
    fn sub(mut self, other: Self) -> Self {
        self.sub_assign(&other);
        self
    }
}

#[allow(unused_qualifications)]
impl<'a, P: FpConfig<N>, const N: usize> core::ops::Sub<&'a mut Self> for Fp<P, N> {
    type Output = Self;

    #[inline]
    fn sub(mut self, other: &'a mut Self) -> Self {
        self.sub_assign(&*other);
        self
    }
}

#[allow(unused_qualifications)]
impl<P: FpConfig<N>, const N: usize> core::iter::Sum<Self> for Fp<P, N> {
    fn sum<I: Iterator<Item = Self>>(iter: I) -> Self {
        iter.fold(Self::zero(), core::ops::Add::add)
    }
}

#[allow(unused_qualifications)]
impl<'a, P: FpConfig<N>, const N: usize> core::iter::Sum<&'a Self> for Fp<P, N> {
    fn sum<I: Iterator<Item = &'a Self>>(iter: I) -> Self {
        iter.fold(Self::zero(), core::ops::Add::add)
    }
}

#[allow(unused_qualifications)]
impl<P: FpConfig<N>, const N: usize> core::ops::AddAssign<Self> for Fp<P, N> {
    fn add_assign(&mut self, other: Self) {
        self.add_assign(&other)
    }
}

#[allow(unused_qualifications)]
impl<P: FpConfig<N>, const N: usize> core::ops::SubAssign<Self> for Fp<P, N> {
    fn sub_assign(&mut self, other: Self) {
        self.sub_assign(&other)
    }
}

#[allow(unused_qualifications)]
impl<'a, P: FpConfig<N>, const N: usize> core::ops::AddAssign<&'a mut Self> for Fp<P, N> {
    fn add_assign(&mut self, other: &'a mut Self) {
        self.add_assign(&*other)
    }
}

#[allow(unused_qualifications)]
impl<'a, P: FpConfig<N>, const N: usize> core::ops::SubAssign<&'a mut Self> for Fp<P, N> {
    fn sub_assign(&mut self, other: &'a mut Self) {
        self.sub_assign(&*other)
    }
}

impl<'a, P: FpConfig<N>, const N: usize> MulAssign<&'a Self> for Fp<P, N> {
    #[inline]
    fn mul_assign(&mut self, other: &Self) {
        P::mul_assign(self, other)
    }
}

/// Computes `self *= other.inverse()` if `other.inverse()` is `Some`, and
/// panics otherwise.
impl<'a, P: FpConfig<N>, const N: usize> DivAssign<&'a Self> for Fp<P, N> {
    #[inline]
    fn div_assign(&mut self, other: &Self) {
        self.mul_assign(&other.inverse().unwrap());
    }
}

#[allow(unused_qualifications)]
impl<P: FpConfig<N>, const N: usize> core::ops::Mul<Self> for Fp<P, N> {
    type Output = Self;

    #[inline]
    fn mul(mut self, other: Self) -> Self {
        self.mul_assign(&other);
        self
    }
}

#[allow(unused_qualifications)]
impl<P: FpConfig<N>, const N: usize> core::ops::Div<Self> for Fp<P, N> {
    type Output = Self;

    #[inline]
    fn div(mut self, other: Self) -> Self {
        self.div_assign(&other);
        self
    }
}

#[allow(unused_qualifications)]
impl<'a, P: FpConfig<N>, const N: usize> core::ops::Mul<&'a mut Self> for Fp<P, N> {
    type Output = Self;

    #[inline]
    fn mul(mut self, other: &'a mut Self) -> Self {
        self.mul_assign(&*other);
        self
    }
}

#[allow(unused_qualifications)]
impl<'a, P: FpConfig<N>, const N: usize> core::ops::Div<&'a mut Self> for Fp<P, N> {
    type Output = Self;

    #[inline]
    fn div(mut self, other: &'a mut Self) -> Self {
        self.div_assign(&*other);
        self
    }
}

#[allow(unused_qualifications)]
impl<P: FpConfig<N>, const N: usize> core::iter::Product<Self> for Fp<P, N> {
    fn product<I: Iterator<Item = Self>>(iter: I) -> Self {
        iter.fold(Self::one(), core::ops::Mul::mul)
    }
}

#[allow(unused_qualifications)]
impl<'a, P: FpConfig<N>, const N: usize> core::iter::Product<&'a Self> for Fp<P, N> {
    fn product<I: Iterator<Item = &'a Self>>(iter: I) -> Self {
        iter.fold(Self::one(), Mul::mul)
    }
}

#[allow(unused_qualifications)]
impl<P: FpConfig<N>, const N: usize> core::ops::MulAssign<Self> for Fp<P, N> {
    fn mul_assign(&mut self, other: Self) {
        self.mul_assign(&other)
    }
}

#[allow(unused_qualifications)]
impl<'a, P: FpConfig<N>, const N: usize> core::ops::DivAssign<&'a mut Self> for Fp<P, N> {
    fn div_assign(&mut self, other: &'a mut Self) {
        self.div_assign(&*other)
    }
}

#[allow(unused_qualifications)]
impl<'a, P: FpConfig<N>, const N: usize> core::ops::MulAssign<&'a mut Self> for Fp<P, N> {
    fn mul_assign(&mut self, other: &'a mut Self) {
        self.mul_assign(&*other)
    }
}

#[allow(unused_qualifications)]
impl<P: FpConfig<N>, const N: usize> core::ops::DivAssign<Self> for Fp<P, N> {
    fn div_assign(&mut self, other: Self) {
        self.div_assign(&other)
    }
}

impl<P: FpConfig<N>, const N: usize> zeroize::Zeroize for Fp<P, N> {
    // The phantom data does not contain element-specific data
    // and thus does not need to be zeroized.
    fn zeroize(&mut self) {
        self.0.zeroize();
    }
}

impl<P: FpConfig<N>, const N: usize> From<num_bigint::BigUint> for Fp<P, N> {
    #[inline]
    fn from(val: num_bigint::BigUint) -> Fp<P, N> {
        Fp::<P, N>::from_le_bytes_mod_order(&val.to_bytes_le())
    }
}

impl<P: FpConfig<N>, const N: usize> From<Fp<P, N>> for num_bigint::BigUint {
    #[inline]
    fn from(other: Fp<P, N>) -> Self {
        other.into_bigint().into()
    }
}

impl<P: FpConfig<N>, const N: usize> From<Fp<P, N>> for BigInt<N> {
    fn from(fp: Fp<P, N>) -> Self {
        fp.into_bigint()
    }
}

impl<P: FpConfig<N>, const N: usize> From<BigInt<N>> for Fp<P, N> {
    /// Converts `Self::BigInteger` into `Self`
    fn from(int: BigInt<N>) -> Self {
        Self::from_bigint(int).unwrap()
    }
}<|MERGE_RESOLUTION|>--- conflicted
+++ resolved
@@ -659,24 +659,6 @@
     }
 }
 
-<<<<<<< HEAD
-=======
-impl<P: FpConfig<N>, const N: usize> ToBytes for Fp<P, N> {
-    #[inline]
-    fn write<W: Write>(&self, writer: W) -> IoResult<()> {
-        self.into_bigint().write(writer)
-    }
-}
-
-impl<P: FpConfig<N>, const N: usize> FromBytes for Fp<P, N> {
-    #[inline]
-    fn read<R: Read>(r: R) -> IoResult<Self> {
-        BigInt::read(r)
-            .and_then(|b| Fp::from_bigint(b).ok_or_else(|| crate::error("FromBytes::read failed")))
-    }
-}
-
->>>>>>> 921eb65a
 impl<P: FpConfig<N>, const N: usize> FromStr for Fp<P, N> {
     type Err = ();
 
