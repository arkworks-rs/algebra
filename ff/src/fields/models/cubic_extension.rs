use crate::{
    fields::{Field, PrimeField},
    AdditiveGroup, FftField, LegendreSymbol, One, SqrtPrecomputation, ToConstraintField,
    UniformRand, Zero,
};
use ark_serialize::{
    CanonicalDeserialize, CanonicalDeserializeWithFlags, CanonicalSerialize,
    CanonicalSerializeWithFlags, Compress, EmptyFlags, Flags, SerializationError, Valid, Validate,
};
use ark_std::{
    cmp::*,
    fmt,
    io::{Read, Write},
    iter::*,
    ops::{Add, AddAssign, Div, DivAssign, Mul, MulAssign, Neg, Sub, SubAssign},
    rand::{
        distributions::{Distribution, Standard},
        Rng,
    },
    vec::*,
};
use zeroize::Zeroize;

/// Defines a Cubic extension field from a cubic non-residue.
pub trait CubicExtConfig: 'static + Send + Sync + Sized {
    /// The prime field that this cubic extension is eventually an extension of.
    type BasePrimeField: PrimeField;
    /// The base field that this field is a cubic extension of.
    ///
    /// Note: while for simple instances of cubic extensions such as `Fp3`
    /// we might see `BaseField == BasePrimeField`, it won't always hold true.
    /// E.g. for an extension tower: `BasePrimeField == Fp`, but `BaseField == Fp2`.
    type BaseField: Field<BasePrimeField = Self::BasePrimeField>;
    /// The type of the coefficients for an efficient implementation of the
    /// Frobenius endomorphism.
    type FrobCoeff: Field;

    /// Determines the algorithm for computing square roots.
    const SQRT_PRECOMP: Option<SqrtPrecomputation<CubicExtField<Self>>>;

    /// The degree of the extension over the base prime field.
    const DEGREE_OVER_BASE_PRIME_FIELD: usize;

    /// The cubic non-residue used to construct the extension.
    const NONRESIDUE: Self::BaseField;

    /// Coefficients for the Frobenius automorphism.
    const FROBENIUS_COEFF_C1: &'static [Self::FrobCoeff];
    const FROBENIUS_COEFF_C2: &'static [Self::FrobCoeff];

    /// A specializable method for multiplying an element of the base field by
    /// the quadratic non-residue. This is used in multiplication and squaring.
    #[inline(always)]
    fn mul_base_field_by_nonresidue_in_place(fe: &mut Self::BaseField) -> &mut Self::BaseField {
        *fe *= &Self::NONRESIDUE;
        fe
    }

    /// A defaulted method for multiplying an element of the base field by
    /// the quadratic non-residue. This is used in multiplication and squaring.
    #[inline(always)]
    fn mul_base_field_by_nonresidue(mut fe: Self::BaseField) -> Self::BaseField {
        Self::mul_base_field_by_nonresidue_in_place(&mut fe);
        fe
    }

    /// A specializable method for multiplying an element of the base field by
    /// the appropriate Frobenius coefficient.
    fn mul_base_field_by_frob_coeff(
        c1: &mut Self::BaseField,
        c2: &mut Self::BaseField,
        power: usize,
    );
}

/// An element of a cubic extension field F_p\[X\]/(X^3 - P::NONRESIDUE) is
/// represented as c0 + c1 * X + c2 * X^2, for c0, c1, c2 in `P::BaseField`.
#[derive(Educe)]
#[educe(Default, Hash, Clone, Copy, Debug, PartialEq, Eq)]
pub struct CubicExtField<P: CubicExtConfig> {
    pub c0: P::BaseField,
    pub c1: P::BaseField,
    pub c2: P::BaseField,
}

impl<P: CubicExtConfig> CubicExtField<P> {
    /// Create a new field element from coefficients `c0`, `c1` and `c2`
    /// so that the result is of the form `c0 + c1 * X + c2 * X^2`.
    ///
    /// # Examples
    ///
    /// ```
    /// # use ark_std::test_rng;
    /// # use ark_test_curves::bls12_381::{Fq2 as Fp2, Fq6 as Fp6};
    /// # use ark_test_curves::bls12_381::Fq6Config;
    /// # use ark_std::UniformRand;
    /// # use ark_ff::models::fp6_3over2::Fp6ConfigWrapper;
    /// use ark_ff::models::cubic_extension::CubicExtField;
    ///
    /// let c0: Fp2 = Fp2::rand(&mut test_rng());
    /// let c1: Fp2 = Fp2::rand(&mut test_rng());
    /// let c2: Fp2 = Fp2::rand(&mut test_rng());
    /// # type Config = Fp6ConfigWrapper<Fq6Config>;
    /// // `Fp6` a degree-3 extension over `Fp2`.
    /// let c: CubicExtField<Config> = Fp6::new(c0, c1, c2);
    /// ```
    pub const fn new(c0: P::BaseField, c1: P::BaseField, c2: P::BaseField) -> Self {
        Self { c0, c1, c2 }
    }

    pub fn mul_assign_by_base_field(&mut self, value: &P::BaseField) {
        self.c0 *= value;
        self.c1 *= value;
        self.c2 *= value;
    }

    /// Calculate the norm of an element with respect to the base field
    /// `P::BaseField`. The norm maps an element `a` in the extension field
    /// `Fq^m` to an element in the BaseField `Fq`.
    /// `Norm(a) = a * a^q * a^(q^2)`
    pub fn norm(&self) -> P::BaseField {
        // w.r.t to BaseField, we need the 0th, 1st & 2nd powers of `q`
        // Since Frobenius coefficients on the towered extensions are
        // indexed w.r.t. to BasePrimeField, we need to calculate the correct index.
        let index_multiplier = P::BaseField::extension_degree() as usize;
        let mut self_to_p = *self;
        self_to_p.frobenius_map_in_place(index_multiplier);
        let mut self_to_p2 = *self;
        self_to_p2.frobenius_map_in_place(2 * index_multiplier);
        self_to_p *= &(self_to_p2 * self);
        assert!(self_to_p.c1.is_zero() && self_to_p.c2.is_zero());
        self_to_p.c0
    }
}

impl<P: CubicExtConfig> Zero for CubicExtField<P> {
    fn zero() -> Self {
        Self::new(P::BaseField::ZERO, P::BaseField::ZERO, P::BaseField::ZERO)
    }

    fn is_zero(&self) -> bool {
        self.c0.is_zero() && self.c1.is_zero() && self.c2.is_zero()
    }
}

impl<P: CubicExtConfig> One for CubicExtField<P> {
    fn one() -> Self {
        Self::new(P::BaseField::ONE, P::BaseField::ZERO, P::BaseField::ZERO)
    }

    fn is_one(&self) -> bool {
        self.c0.is_one() && self.c1.is_zero() && self.c2.is_zero()
    }
}

impl<P: CubicExtConfig> AdditiveGroup for CubicExtField<P> {
    type Scalar = Self;

    const ZERO: Self = Self::new(P::BaseField::ZERO, P::BaseField::ZERO, P::BaseField::ZERO);

    fn double(&self) -> Self {
        let mut result = *self;
        result.double_in_place();
        result
    }

    fn double_in_place(&mut self) -> &mut Self {
        self.c0.double_in_place();
        self.c1.double_in_place();
        self.c2.double_in_place();
        self
    }

    fn neg_in_place(&mut self) -> &mut Self {
        self.c0.neg_in_place();
        self.c1.neg_in_place();
        self.c2.neg_in_place();
        self
    }
}

impl<P: CubicExtConfig> Field for CubicExtField<P> {
    type BasePrimeField = P::BasePrimeField;

    const SQRT_PRECOMP: Option<SqrtPrecomputation<Self>> = P::SQRT_PRECOMP;

    const ONE: Self = Self::new(P::BaseField::ONE, P::BaseField::ZERO, P::BaseField::ZERO);

    fn extension_degree() -> u64 {
        3 * P::BaseField::extension_degree()
    }

    fn from_base_prime_field(elem: Self::BasePrimeField) -> Self {
        let fe = P::BaseField::from_base_prime_field(elem);
        Self::new(fe, P::BaseField::ZERO, P::BaseField::ZERO)
    }

    fn to_base_prime_field_elements(&self) -> impl Iterator<Item = Self::BasePrimeField> {
        self.c0
            .to_base_prime_field_elements()
            .chain(self.c1.to_base_prime_field_elements())
            .chain(self.c2.to_base_prime_field_elements())
    }

    fn from_base_prime_field_elems(
        elems: impl IntoIterator<Item = Self::BasePrimeField>,
    ) -> Option<Self> {
        let mut elems = elems.into_iter();
        let elems = elems.by_ref();
        let base_ext_deg = P::BaseField::extension_degree() as usize;
        let element = Some(Self::new(
            P::BaseField::from_base_prime_field_elems(elems.take(base_ext_deg))?,
            P::BaseField::from_base_prime_field_elems(elems.take(base_ext_deg))?,
            P::BaseField::from_base_prime_field_elems(elems.take(base_ext_deg))?,
        ));
        if elems.next().is_some() {
            None
        } else {
            element
        }
    }

    #[inline]
    fn from_random_bytes_with_flags<F: Flags>(bytes: &[u8]) -> Option<(Self, F)> {
        let split_at = bytes.len() / 3;
        if let Some(c0) = P::BaseField::from_random_bytes(&bytes[..split_at]) {
            if let Some(c1) = P::BaseField::from_random_bytes(&bytes[split_at..2 * split_at]) {
                if let Some((c2, flags)) =
                    P::BaseField::from_random_bytes_with_flags(&bytes[2 * split_at..])
                {
                    return Some((CubicExtField::new(c0, c1, c2), flags));
                }
            }
        }
        None
    }

    #[inline]
    fn from_random_bytes(bytes: &[u8]) -> Option<Self> {
        Self::from_random_bytes_with_flags::<EmptyFlags>(bytes).map(|f| f.0)
    }

    fn square(&self) -> Self {
        let mut result = *self;
        result.square_in_place();
        result
    }

    fn square_in_place(&mut self) -> &mut Self {
        // Devegili OhEig Scott Dahab --- Multiplication and Squaring on
        // AbstractPairing-Friendly
        // Fields.pdf; Section 4 (CH-SQR2)
        let a = self.c0;
        let b = self.c1;
        let c = self.c2;

        let s0 = a.square();
        let ab = a * &b;
        let s1 = ab.double();
        let s2 = (a - &b + &c).square();
        let bc = b * &c;
        let s3 = bc.double();
        let s4 = c.square();

        // c0 = s0 + s3 * NON_RESIDUE
        self.c0 = s3;
        P::mul_base_field_by_nonresidue_in_place(&mut self.c0);
        self.c0 += &s0;

        // c1 = s1 + s4 * NON_RESIDUE
        self.c1 = s4;
        P::mul_base_field_by_nonresidue_in_place(&mut self.c1);
        self.c1 += &s1;

        self.c2 = s1 + &s2 + &s3 - &s0 - &s4;
        self
    }

    /// Returns the Legendre symbol.
    fn legendre(&self) -> LegendreSymbol {
        self.norm().legendre()
    }

    fn inverse(&self) -> Option<Self> {
        if self.is_zero() {
            None
        } else {
            // From "High-Speed Software Implementation of the Optimal Ate AbstractPairing
            // over
            // Barreto-Naehrig Curves"; Algorithm 17
            let t0 = self.c0.square();
            let t1 = self.c1.square();
            let t2 = self.c2.square();
            let t3 = self.c0 * &self.c1;
            let t4 = self.c0 * &self.c2;
            let t5 = self.c1 * &self.c2;
            let n5 = P::mul_base_field_by_nonresidue(t5);

            let s0 = t0 - &n5;
            let s1 = P::mul_base_field_by_nonresidue(t2) - &t3;
            let s2 = t1 - &t4; // typo in paper referenced above. should be "-" as per Scott, but is "*"

            let a1 = self.c2 * &s1;
            let a2 = self.c1 * &s2;
            let mut a3 = a1 + &a2;
            a3 = P::mul_base_field_by_nonresidue(a3);
            let t6 = (self.c0 * &s0 + &a3).inverse().unwrap();

            let c0 = t6 * &s0;
            let c1 = t6 * &s1;
            let c2 = t6 * &s2;

            Some(Self::new(c0, c1, c2))
        }
    }

    fn inverse_in_place(&mut self) -> Option<&mut Self> {
        self.inverse().map(|inverse| {
            *self = inverse;
            self
        })
    }

    fn frobenius_map_in_place(&mut self, power: usize) {
        self.c0.frobenius_map_in_place(power);
        self.c1.frobenius_map_in_place(power);
        self.c2.frobenius_map_in_place(power);

        P::mul_base_field_by_frob_coeff(&mut self.c1, &mut self.c2, power);
    }

    fn mul_by_base_prime_field(&self, elem: &Self::BasePrimeField) -> Self {
        let mut result = *self;
        result.c0 = result.c0.mul_by_base_prime_field(elem);
        result.c1 = result.c1.mul_by_base_prime_field(elem);
        result.c2 = result.c2.mul_by_base_prime_field(elem);
        result
    }
}

/// `CubicExtField` elements are ordered lexicographically.
impl<P: CubicExtConfig> Ord for CubicExtField<P> {
    #[inline(always)]
    fn cmp(&self, other: &Self) -> Ordering {
        self.c2
            .cmp(&other.c2)
            .then_with(|| self.c1.cmp(&other.c1))
            .then_with(|| self.c0.cmp(&other.c0))
    }
}

impl<P: CubicExtConfig> PartialOrd for CubicExtField<P> {
    #[inline(always)]
    fn partial_cmp(&self, other: &Self) -> Option<Ordering> {
        Some(self.cmp(other))
    }
}

impl<P: CubicExtConfig> Zeroize for CubicExtField<P> {
    // The phantom data does not contain element-specific data
    // and thus does not need to be zeroized.
    fn zeroize(&mut self) {
        self.c0.zeroize();
        self.c1.zeroize();
        self.c2.zeroize();
    }
}

impl<P: CubicExtConfig> From<u128> for CubicExtField<P> {
    fn from(other: u128) -> Self {
        Self::new(other.into(), P::BaseField::ZERO, P::BaseField::ZERO)
    }
}

impl<P: CubicExtConfig> From<i128> for CubicExtField<P> {
    #[inline]
    fn from(val: i128) -> Self {
        let abs = Self::from(val.unsigned_abs());
        if val.is_positive() {
            abs
        } else {
            -abs
        }
    }
}

impl<P: CubicExtConfig> From<u64> for CubicExtField<P> {
    fn from(other: u64) -> Self {
        Self::new(other.into(), P::BaseField::ZERO, P::BaseField::ZERO)
    }
}

impl<P: CubicExtConfig> From<i64> for CubicExtField<P> {
    #[inline]
    fn from(val: i64) -> Self {
        let abs = Self::from(val.unsigned_abs());
        if val.is_positive() {
            abs
        } else {
            -abs
        }
    }
}

impl<P: CubicExtConfig> From<u32> for CubicExtField<P> {
    fn from(other: u32) -> Self {
        Self::new(other.into(), P::BaseField::ZERO, P::BaseField::ZERO)
    }
}

impl<P: CubicExtConfig> From<i32> for CubicExtField<P> {
    #[inline]
    fn from(val: i32) -> Self {
        let abs = Self::from(val.unsigned_abs());
        if val.is_positive() {
            abs
        } else {
            -abs
        }
    }
}

impl<P: CubicExtConfig> From<u16> for CubicExtField<P> {
    fn from(other: u16) -> Self {
        Self::new(other.into(), P::BaseField::ZERO, P::BaseField::ZERO)
    }
}

impl<P: CubicExtConfig> From<i16> for CubicExtField<P> {
    #[inline]
    fn from(val: i16) -> Self {
        let abs = Self::from(val.unsigned_abs());
        if val.is_positive() {
            abs
        } else {
            -abs
        }
    }
}

impl<P: CubicExtConfig> From<u8> for CubicExtField<P> {
    fn from(other: u8) -> Self {
        Self::new(other.into(), P::BaseField::ZERO, P::BaseField::ZERO)
    }
}

impl<P: CubicExtConfig> From<i8> for CubicExtField<P> {
    #[inline]
    fn from(val: i8) -> Self {
        let abs = Self::from(val.unsigned_abs());
        if val.is_positive() {
            abs
        } else {
            -abs
        }
    }
}

impl<P: CubicExtConfig> From<bool> for CubicExtField<P> {
    fn from(other: bool) -> Self {
        other.into()
    }
}

impl<P: CubicExtConfig> Neg for CubicExtField<P> {
    type Output = Self;
    #[inline]
    fn neg(mut self) -> Self {
        self.c0.neg_in_place();
        self.c1.neg_in_place();
        self.c2.neg_in_place();
        self
    }
}

impl<P: CubicExtConfig> Distribution<CubicExtField<P>> for Standard {
    #[inline]
    fn sample<R: Rng + ?Sized>(&self, rng: &mut R) -> CubicExtField<P> {
        CubicExtField::new(
            UniformRand::rand(rng),
            UniformRand::rand(rng),
            UniformRand::rand(rng),
        )
    }
}

impl<P: CubicExtConfig> Add<&CubicExtField<P>> for CubicExtField<P> {
    type Output = Self;

    #[inline]
    fn add(mut self, other: &Self) -> Self {
        self += other;
        self
    }
}

impl<P: CubicExtConfig> Sub<&CubicExtField<P>> for CubicExtField<P> {
    type Output = Self;

    #[inline]
    fn sub(mut self, other: &Self) -> Self {
        self -= other;
        self
    }
}

impl<P: CubicExtConfig> Mul<&CubicExtField<P>> for CubicExtField<P> {
    type Output = Self;

    #[inline]
    fn mul(mut self, other: &Self) -> Self {
        self *= other;
        self
    }
}

impl<P: CubicExtConfig> Div<&CubicExtField<P>> for CubicExtField<P> {
    type Output = Self;

    #[inline]
    fn div(mut self, other: &Self) -> Self {
        self *= &other.inverse().unwrap();
        self
    }
}

impl_additive_ops_from_ref!(CubicExtField, CubicExtConfig);
impl_multiplicative_ops_from_ref!(CubicExtField, CubicExtConfig);
impl<P: CubicExtConfig> AddAssign<&Self> for CubicExtField<P> {
    #[inline]
    fn add_assign(&mut self, other: &Self) {
        self.c0 += &other.c0;
        self.c1 += &other.c1;
        self.c2 += &other.c2;
    }
}

impl<P: CubicExtConfig> SubAssign<&Self> for CubicExtField<P> {
    #[inline]
    fn sub_assign(&mut self, other: &Self) {
        self.c0 -= &other.c0;
        self.c1 -= &other.c1;
        self.c2 -= &other.c2;
    }
}

impl<P: CubicExtConfig> MulAssign<&Self> for CubicExtField<P> {
    #[inline]
    #[allow(clippy::many_single_char_names)]
    fn mul_assign(&mut self, other: &Self) {
        // Devegili OhEig Scott Dahab --- Multiplication and Squaring on
        // AbstractPairing-Friendly
        // Fields.pdf; Section 4 (Karatsuba)

        let a = other.c0;
        let b = other.c1;
        let c = other.c2;

        let d = self.c0;
        let e = self.c1;
        let f = self.c2;

        let ad = d * &a;
        let be = e * &b;
        let cf = f * &c;

        let x = (e + &f) * &(b + &c) - &be - &cf;
        let y = (d + &e) * &(a + &b) - &ad - &be;
        let z = (d + &f) * &(a + &c) - &ad + &be - &cf;

        self.c0 = ad + &P::mul_base_field_by_nonresidue(x);
        self.c1 = y + &P::mul_base_field_by_nonresidue(cf);
        self.c2 = z;
    }
}

impl<P: CubicExtConfig> DivAssign<&Self> for CubicExtField<P> {
    #[inline]
    fn div_assign(&mut self, other: &Self) {
        *self *= &other.inverse().unwrap();
    }
}

impl<P: CubicExtConfig> fmt::Display for CubicExtField<P> {
    fn fmt(&self, f: &mut fmt::Formatter<'_>) -> fmt::Result {
        write!(f, "CubicExtField({}, {}, {})", self.c0, self.c1, self.c2)
    }
}

impl<P: CubicExtConfig> CanonicalSerializeWithFlags for CubicExtField<P> {
    #[inline]
    fn serialize_with_flags<W: Write, F: Flags>(
        &self,
        mut writer: W,
        flags: F,
    ) -> Result<(), SerializationError> {
        self.c0.serialize_compressed(&mut writer)?;
        self.c1.serialize_compressed(&mut writer)?;
        self.c2.serialize_with_flags(&mut writer, flags)?;
        Ok(())
    }

    #[inline]
    fn serialized_size_with_flags<F: Flags>(&self) -> usize {
        self.c0.compressed_size()
            + self.c1.compressed_size()
            + self.c2.serialized_size_with_flags::<F>()
    }
}

impl<P: CubicExtConfig> CanonicalSerialize for CubicExtField<P> {
    #[inline]
    fn serialize_with_mode<W: Write>(
        &self,
        writer: W,
        _compress: Compress,
    ) -> Result<(), SerializationError> {
        self.serialize_with_flags(writer, EmptyFlags)
    }

    #[inline]
    fn serialized_size(&self, _compress: Compress) -> usize {
        self.serialized_size_with_flags::<EmptyFlags>()
    }
}

impl<P: CubicExtConfig> CanonicalDeserializeWithFlags for CubicExtField<P> {
    #[inline]
    fn deserialize_with_flags<R: Read, F: Flags>(
        mut reader: R,
    ) -> Result<(Self, F), SerializationError> {
        let c0 = CanonicalDeserialize::deserialize_compressed(&mut reader)?;
        let c1 = CanonicalDeserialize::deserialize_compressed(&mut reader)?;
        let (c2, flags) = CanonicalDeserializeWithFlags::deserialize_with_flags(&mut reader)?;
        Ok((Self::new(c0, c1, c2), flags))
    }
}

impl<P: CubicExtConfig> Valid for CubicExtField<P> {
    fn check(&self) -> Result<(), SerializationError> {
        self.c0.check()?;
        self.c1.check()?;
        self.c2.check()
    }
}

impl<P: CubicExtConfig> CanonicalDeserialize for CubicExtField<P> {
    #[inline]
    fn deserialize_with_mode<R: Read>(
        mut reader: R,
        compress: Compress,
        validate: Validate,
    ) -> Result<Self, SerializationError> {
        let c0 = CanonicalDeserialize::deserialize_with_mode(&mut reader, compress, validate)?;
        let c1 = CanonicalDeserialize::deserialize_with_mode(&mut reader, compress, validate)?;
        let c2 = CanonicalDeserialize::deserialize_with_mode(&mut reader, compress, validate)?;
        Ok(Self::new(c0, c1, c2))
    }
}

impl<P: CubicExtConfig> ToConstraintField<P::BasePrimeField> for CubicExtField<P>
where
    P::BaseField: ToConstraintField<P::BasePrimeField>,
{
    fn to_field_elements(&self) -> Option<Vec<P::BasePrimeField>> {
        let mut res = self.c0.to_field_elements()?;
        res.extend(self.c1.to_field_elements()?);
        res.extend(self.c2.to_field_elements()?);
        Some(res)
    }
}

impl<P: CubicExtConfig> FftField for CubicExtField<P>
where
    P::BaseField: FftField,
{
    const GENERATOR: Self = Self::new(
        P::BaseField::GENERATOR,
        P::BaseField::ZERO,
        P::BaseField::ZERO,
    );
    const TWO_ADICITY: u32 = P::BaseField::TWO_ADICITY;
    const TWO_ADIC_ROOT_OF_UNITY: Self = Self::new(
        P::BaseField::TWO_ADIC_ROOT_OF_UNITY,
        P::BaseField::ZERO,
        P::BaseField::ZERO,
    );
    const SMALL_SUBGROUP_BASE: Option<u32> = P::BaseField::SMALL_SUBGROUP_BASE;
    const SMALL_SUBGROUP_BASE_ADICITY: Option<u32> = P::BaseField::SMALL_SUBGROUP_BASE_ADICITY;
    const LARGE_SUBGROUP_ROOT_OF_UNITY: Option<Self> =
        if let Some(x) = P::BaseField::LARGE_SUBGROUP_ROOT_OF_UNITY {
            Some(Self::new(x, P::BaseField::ZERO, P::BaseField::ZERO))
        } else {
            None
        };
}

#[cfg(test)]
mod cube_ext_tests {
    use super::*;
    use ark_std::test_rng;
    use ark_test_curves::{
        ark_ff::Field,
        bls12_381::{Fq, Fq2, Fq6},
        mnt6_753::Fq3,
    };

    #[test]
    fn test_norm_for_towers() {
        // First, test the simple fp3
        let mut rng = test_rng();
        let a: Fq3 = rng.gen();
        let _ = a.norm();

        // then also the tower 3_over_2, norm should work
        let a: Fq6 = rng.gen();
        let _ = a.norm();
    }

    #[test]
    fn test_from_base_prime_field_elements() {
        let ext_degree = Fq6::extension_degree() as usize;
        // Test on slice lengths that aren't equal to the extension degree
        let max_num_elems_to_test = 10;
        for d in 0..max_num_elems_to_test {
            if d == ext_degree {
                continue;
            }
            let mut random_coeffs = Vec::<Fq>::new();
            for _ in 0..d {
                random_coeffs.push(Fq::rand(&mut test_rng()));
            }
            let res = Fq6::from_base_prime_field_elems(random_coeffs);
            assert_eq!(res, None);
        }
        // Test on slice lengths that are equal to the extension degree
        // We test consistency against Fq2::new
        let number_of_tests = 10;
        for _ in 0..number_of_tests {
            let mut random_coeffs = Vec::<Fq>::new();
            for _ in 0..ext_degree {
                random_coeffs.push(Fq::rand(&mut test_rng()));
            }

            let expected_0 = Fq2::new(random_coeffs[0], random_coeffs[1]);
            let expected_1 = Fq2::new(random_coeffs[2], random_coeffs[3]);
            let expected_2 = Fq2::new(random_coeffs[3], random_coeffs[4]);
            let expected = Fq6::new(expected_0, expected_1, expected_2);

            let actual = Fq6::from_base_prime_field_elems(random_coeffs).unwrap();
            assert_eq!(actual, expected);
        }
    }

    #[test]
    fn test_from_base_prime_field_element() {
        let ext_degree = Fq6::extension_degree() as usize;
        let max_num_elems_to_test = 10;
        for _ in 0..max_num_elems_to_test {
            let mut random_coeffs = vec![Fq::zero(); ext_degree];
            let random_coeff = Fq::rand(&mut test_rng());
            let res = Fq6::from_base_prime_field(random_coeff);
            random_coeffs[0] = random_coeff;
            assert_eq!(
                res,
                Fq6::from_base_prime_field_elems(random_coeffs).unwrap()
            );
        }
    }
<<<<<<< HEAD
=======

    #[test]
    fn test_cubic_ext_field_cmp_equal_elements() {
        // Generate random coefficients
        let mut rng = test_rng();
        let c0 = Fq2::rand(&mut rng);
        let c1 = Fq2::rand(&mut rng);
        let c2 = Fq2::rand(&mut rng);

        // Create two identical Fq6 elements
        let element1 = Fq6::new(c0, c1, c2);
        let element2 = Fq6::new(c0, c1, c2);

        // The elements should be equal
        assert_eq!(element1.cmp(&element2), Ordering::Equal);
    }

    #[test]
    fn test_cubic_ext_field_cmp_less_than_elements() {
        // Generate random coefficients
        let mut rng = test_rng();
        let c0 = Fq2::rand(&mut rng);
        let c1 = Fq2::rand(&mut rng);
        let c2 = Fq2::rand(&mut rng);

        // Create two Fq6 elements, where element1 is less than element2
        let element1 = Fq6::new(c0, c1, c2);
        let element2 = Fq6::new(c0, c1, c2 + Fq2::one()); // Increment c2 to ensure element2 is greater

        // element1 should be less than element2
        assert_eq!(element1.cmp(&element2), Ordering::Less);
    }

    #[test]
    fn test_cubic_ext_field_cmp_greater_than_elements() {
        // Generate random coefficients
        let mut rng = test_rng();
        let c0 = Fq2::rand(&mut rng);
        let c1 = Fq2::rand(&mut rng);
        let c2 = Fq2::rand(&mut rng);

        // Create two Fq6 elements, where element1 is greater than element2
        let element1 = Fq6::new(c0, c1, c2 + Fq2::one()); // Increment c2 to ensure element1 is greater
        let element2 = Fq6::new(c0, c1, c2);

        // element1 should be greater than element2
        assert_eq!(element1.cmp(&element2), Ordering::Greater);
    }

    #[test]
    fn test_cubic_ext_field_cmp_with_different_c1() {
        // Generate random coefficients
        let mut rng = test_rng();
        let c0 = Fq2::rand(&mut rng);
        let c1 = Fq2::rand(&mut rng);
        let c2 = Fq2::rand(&mut rng);

        // Create two Fq6 elements with different c1 coefficients
        let element1 = Fq6::new(c0, c1, c2);
        let element2 = Fq6::new(c0, c1 + Fq2::one(), c2); // Increment c1 to ensure element2 is greater

        // element1 should be less than element2 due to c1 comparison
        assert_eq!(element1.cmp(&element2), Ordering::Less);
    }

    #[test]
    fn test_cubic_ext_field_cmp_with_different_c0() {
        // Generate random coefficients
        let mut rng = test_rng();
        let c0 = Fq2::rand(&mut rng);
        let c1 = Fq2::rand(&mut rng);
        let c2 = Fq2::rand(&mut rng);

        // Create two Fq6 elements with different c0 coefficients
        let element1 = Fq6::new(c0, c1, c2);
        let element2 = Fq6::new(c0 + Fq2::one(), c1, c2); // Increment c0 to ensure element2 is greater

        // element1 should be less than element2 due to c0 comparison
        assert_eq!(element1.cmp(&element2), Ordering::Less);
    }
}

impl<P: CubicExtConfig> FftField for CubicExtField<P>
where
    P::BaseField: FftField,
{
    const GENERATOR: Self = Self::new(
        P::BaseField::GENERATOR,
        P::BaseField::ZERO,
        P::BaseField::ZERO,
    );
    const TWO_ADICITY: u32 = P::BaseField::TWO_ADICITY;
    const TWO_ADIC_ROOT_OF_UNITY: Self = Self::new(
        P::BaseField::TWO_ADIC_ROOT_OF_UNITY,
        P::BaseField::ZERO,
        P::BaseField::ZERO,
    );
    const SMALL_SUBGROUP_BASE: Option<u32> = P::BaseField::SMALL_SUBGROUP_BASE;
    const SMALL_SUBGROUP_BASE_ADICITY: Option<u32> = P::BaseField::SMALL_SUBGROUP_BASE_ADICITY;
    const LARGE_SUBGROUP_ROOT_OF_UNITY: Option<Self> =
        if let Some(x) = P::BaseField::LARGE_SUBGROUP_ROOT_OF_UNITY {
            Some(Self::new(x, P::BaseField::ZERO, P::BaseField::ZERO))
        } else {
            None
        };
>>>>>>> 93fc31e9
}<|MERGE_RESOLUTION|>--- conflicted
+++ resolved
@@ -767,8 +767,6 @@
             );
         }
     }
-<<<<<<< HEAD
-=======
 
     #[test]
     fn test_cubic_ext_field_cmp_equal_elements() {
@@ -849,30 +847,4 @@
         // element1 should be less than element2 due to c0 comparison
         assert_eq!(element1.cmp(&element2), Ordering::Less);
     }
-}
-
-impl<P: CubicExtConfig> FftField for CubicExtField<P>
-where
-    P::BaseField: FftField,
-{
-    const GENERATOR: Self = Self::new(
-        P::BaseField::GENERATOR,
-        P::BaseField::ZERO,
-        P::BaseField::ZERO,
-    );
-    const TWO_ADICITY: u32 = P::BaseField::TWO_ADICITY;
-    const TWO_ADIC_ROOT_OF_UNITY: Self = Self::new(
-        P::BaseField::TWO_ADIC_ROOT_OF_UNITY,
-        P::BaseField::ZERO,
-        P::BaseField::ZERO,
-    );
-    const SMALL_SUBGROUP_BASE: Option<u32> = P::BaseField::SMALL_SUBGROUP_BASE;
-    const SMALL_SUBGROUP_BASE_ADICITY: Option<u32> = P::BaseField::SMALL_SUBGROUP_BASE_ADICITY;
-    const LARGE_SUBGROUP_ROOT_OF_UNITY: Option<Self> =
-        if let Some(x) = P::BaseField::LARGE_SUBGROUP_ROOT_OF_UNITY {
-            Some(Self::new(x, P::BaseField::ZERO, P::BaseField::ZERO))
-        } else {
-            None
-        };
->>>>>>> 93fc31e9
 }