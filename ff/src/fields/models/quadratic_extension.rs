use ark_serialize::{
    CanonicalDeserialize, CanonicalDeserializeWithFlags, CanonicalSerialize,
    CanonicalSerializeWithFlags, EmptyFlags, Flags, SerializationError,
};
use ark_std::{
    cmp::{Ord, Ordering, PartialOrd},
    fmt,
    io::{Read, Write},
    iter::Chain,
    ops::{Add, AddAssign, Div, DivAssign, Mul, MulAssign, Neg, Sub, SubAssign},
    vec::Vec,
};

use num_traits::{One, Zero};
use zeroize::Zeroize;

use ark_std::rand::{
    distributions::{Distribution, Standard},
    Rng,
};

use crate::{
    biginteger::BigInteger,
<<<<<<< HEAD
    bytes::{FromBytes, ToBytes},
    fields::{Field, LegendreSymbol, PrimeField},
    SqrtPrecomputation, ToConstraintField, UniformRand,
=======
    fields::{Field, LegendreSymbol, PrimeField, SquareRootField},
    ToConstraintField, UniformRand,
>>>>>>> b32685e9
};

/// Defines a Quadratic extension field from a quadratic non-residue.
pub trait QuadExtConfig: 'static + Send + Sync + Sized {
    /// The prime field that this quadratic extension is eventually an extension of.
    type BasePrimeField: PrimeField;
    /// The base field that this field is a quadratic extension of.
    ///
    /// Note: while for simple instances of quadratic extensions such as `Fp2`
    /// we might see `BaseField == BasePrimeField`, it won't always hold true.
    /// E.g. for an extension tower: `BasePrimeField == Fp`, but `BaseField == Fp3`.
    type BaseField: Field<BasePrimeField = Self::BasePrimeField>;
    /// The type of the coefficients for an efficient implemntation of the
    /// Frobenius endomorphism.
    type FrobCoeff: Field;

    /// The degree of the extension over the base prime field.
    const DEGREE_OVER_BASE_PRIME_FIELD: usize;

    /// The quadratic non-residue used to construct the extension.
    const NONRESIDUE: Self::BaseField;

    /// Coefficients for the Frobenius automorphism.
    const FROBENIUS_COEFF_C1: &'static [Self::FrobCoeff];

    /// A specializable method for multiplying an element of the base field by
    /// the quadratic non-residue. This is used in Karatsuba multiplication
    /// and in complex squaring.
    #[inline(always)]
    fn mul_base_field_by_nonresidue(fe: &Self::BaseField) -> Self::BaseField {
        Self::NONRESIDUE * fe
    }

    /// A specializable method for computing x + mul_base_field_by_nonresidue(y)
    /// This allows for optimizations when the non-residue is
    /// canonically negative in the field.
    #[inline(always)]
    fn add_and_mul_base_field_by_nonresidue(
        x: &Self::BaseField,
        y: &Self::BaseField,
    ) -> Self::BaseField {
        *x + Self::mul_base_field_by_nonresidue(y)
    }

    /// A specializable method for computing x + mul_base_field_by_nonresidue(y) + y
    /// This allows for optimizations when the non-residue is not -1.
    #[inline(always)]
    fn add_and_mul_base_field_by_nonresidue_plus_one(
        x: &Self::BaseField,
        y: &Self::BaseField,
    ) -> Self::BaseField {
        let mut tmp = *x;
        tmp += y;
        Self::add_and_mul_base_field_by_nonresidue(&tmp, y)
    }

    /// A specializable method for computing x - mul_base_field_by_nonresidue(y)
    /// This allows for optimizations when the non-residue is
    /// canonically negative in the field.
    #[inline(always)]
    fn sub_and_mul_base_field_by_nonresidue(
        x: &Self::BaseField,
        y: &Self::BaseField,
    ) -> Self::BaseField {
        *x - Self::mul_base_field_by_nonresidue(y)
    }

    /// A specializable method for multiplying an element of the base field by
    /// the appropriate Frobenius coefficient.
    fn mul_base_field_by_frob_coeff(fe: &mut Self::BaseField, power: usize);

    /// A specializable method for exponentiating that is to be used
    /// *only* when `fe` is known to be in the cyclotommic subgroup.
    fn cyclotomic_exp(fe: &QuadExtField<Self>, exponent: impl AsRef<[u64]>) -> QuadExtField<Self> {
        let mut res = QuadExtField::one();
        let mut self_inverse = *fe;
        self_inverse.conjugate();

        let mut found_nonzero = false;
        let naf = crate::biginteger::arithmetic::find_naf(exponent.as_ref());

        for &value in naf.iter().rev() {
            if found_nonzero {
                res.square_in_place();
            }

            if value != 0 {
                found_nonzero = true;

                if value > 0 {
                    res *= fe;
                } else {
                    res *= &self_inverse;
                }
            }
        }
        res
    }
}

/// An element of a quadratic extension field F_p\[X\]/(X^2 - P::NONRESIDUE) is
/// represented as c0 + c1 * X, for c0, c1 in `P::BaseField`.
#[derive(Derivative)]
#[derivative(
    Default(bound = "P: QuadExtConfig"),
    Hash(bound = "P: QuadExtConfig"),
    Clone(bound = "P: QuadExtConfig"),
    Copy(bound = "P: QuadExtConfig"),
    Debug(bound = "P: QuadExtConfig"),
    PartialEq(bound = "P: QuadExtConfig"),
    Eq(bound = "P: QuadExtConfig")
)]
pub struct QuadExtField<P: QuadExtConfig> {
    /// Coefficient `c0` in the representation of the field element `c = c0 + c1 * X`
    pub c0: P::BaseField,
    /// Coefficient `c1` in the representation of the field element `c = c0 + c1 * X`
    pub c1: P::BaseField,
}

impl<P: QuadExtConfig> QuadExtField<P> {
    /// Create a new field element from coefficients `c0` and `c1`,
    /// so that the result is of the form `c0 + c1 * X`.
    ///
    /// # Examples
    ///
    /// ```
    /// # use ark_std::test_rng;
    /// # use ark_test_curves::bls12_381::{Fq as Fp, Fq2 as Fp2};
    /// # use ark_std::UniformRand;
    /// let c0: Fp = Fp::rand(&mut test_rng());
    /// let c1: Fp = Fp::rand(&mut test_rng());
    /// // `Fp2` a degree-2 extension over `Fp`.
    /// let c: Fp2 = Fp2::new(c0, c1);
    /// ```
    pub const fn new(c0: P::BaseField, c1: P::BaseField) -> Self {
        Self { c0, c1 }
    }

    /// This is only to be used when the element is *known* to be in the
    /// cyclotomic subgroup.
    pub fn conjugate(&mut self) {
        self.c1 = -self.c1;
    }

    /// This is only to be used when the element is *known* to be in the
    /// cyclotomic subgroup.
    pub fn cyclotomic_exp(&self, exponent: impl AsRef<[u64]>) -> Self {
        P::cyclotomic_exp(self, exponent)
    }

    /// Norm of QuadExtField over `P::BaseField`:`Norm(a) = a * a.conjugate()`.
    /// This simplifies to: `Norm(a) = a.x^2 - P::NON_RESIDUE * a.y^2`.
    /// This is alternatively expressed as `Norm(a) = a^(1 + p)`.
    ///
    /// # Examples
    /// ```
    /// # use ark_std::test_rng;
    /// # use ark_std::{UniformRand, Zero};
    /// # use ark_test_curves::{Field, bls12_381::Fq2 as Fp2};
    /// let c: Fp2 = Fp2::rand(&mut test_rng());
    /// let norm = c.norm();
    /// // We now compute the norm using the `a * a.conjugate()` approach.
    /// // A Frobenius map sends an element of `Fp2` to one of its p_th powers:
    /// // `a.frobenius_map(1) -> a^p` and `a^p` is also `a`'s Galois conjugate.
    /// let mut c_conjugate = c;
    /// c_conjugate.frobenius_map(1);
    /// let norm2 = c * c_conjugate;
    /// // Computing the norm of an `Fp2` element should result in an element
    /// // in BaseField `Fp`, i.e. `c1 == 0`
    /// assert!(norm2.c1.is_zero());
    /// assert_eq!(norm, norm2.c0);
    /// ```
    pub fn norm(&self) -> P::BaseField {
        let t0 = self.c0.square();
        // t1 = t0 - P::NON_RESIDUE * c1^2
        let mut t1 = self.c1.square();
        t1 = P::sub_and_mul_base_field_by_nonresidue(&t0, &t1);
        t1
    }

    /// In-place multiply both coefficients `c0` & `c1` of the quadratic
    /// extension field by an element from the base field.
    pub fn mul_assign_by_basefield(&mut self, element: &P::BaseField) {
        self.c0.mul_assign(element);
        self.c1.mul_assign(element);
    }
}

impl<P: QuadExtConfig> Zero for QuadExtField<P> {
    fn zero() -> Self {
        QuadExtField::new(P::BaseField::zero(), P::BaseField::zero())
    }

    fn is_zero(&self) -> bool {
        self.c0.is_zero() && self.c1.is_zero()
    }
}

impl<P: QuadExtConfig> One for QuadExtField<P> {
    fn one() -> Self {
        QuadExtField::new(P::BaseField::one(), P::BaseField::zero())
    }

    fn is_one(&self) -> bool {
        self.c0.is_one() && self.c1.is_zero()
    }
}

type BaseFieldIter<P> = <<P as QuadExtConfig>::BaseField as Field>::BasePrimeFieldIter;
<<<<<<< HEAD
impl<P: QuadExtConfig> Field for QuadExtField<P>
// where
//     P::BaseField: From<P::BasePrimeField>,
{
    type BasePrimeField = P::BasePrimeField;

    const SQRT_PRECOMP: Option<SqrtPrecomputation<Self>> = None;

=======

impl<P: QuadExtConfig> Field for QuadExtField<P> {
    type BasePrimeField = P::BasePrimeField;
>>>>>>> b32685e9
    type BasePrimeFieldIter = Chain<BaseFieldIter<P>, BaseFieldIter<P>>;

    const ZERO: Self = Self::new(P::BaseField::ZERO, P::BaseField::ZERO);
    const ONE: Self = Self::new(P::BaseField::ONE, P::BaseField::ZERO);

    fn extension_degree() -> u64 {
        2 * P::BaseField::extension_degree()
    }

    fn to_base_prime_field_elements(&self) -> Self::BasePrimeFieldIter {
        self.c0
            .to_base_prime_field_elements()
            .chain(self.c1.to_base_prime_field_elements())
    }

    fn from_base_prime_field_elems(elems: &[Self::BasePrimeField]) -> Option<Self> {
        if elems.len() != (Self::extension_degree() as usize) {
            return None;
        }
        let base_ext_deg = P::BaseField::extension_degree() as usize;
        Some(Self::new(
            P::BaseField::from_base_prime_field_elems(&elems[0..base_ext_deg]).unwrap(),
            P::BaseField::from_base_prime_field_elems(&elems[base_ext_deg..]).unwrap(),
        ))
    }

    fn double(&self) -> Self {
        let mut result = *self;
        result.double_in_place();
        result
    }

    fn double_in_place(&mut self) -> &mut Self {
        self.c0.double_in_place();
        self.c1.double_in_place();
        self
    }

    fn square(&self) -> Self {
        let mut result = *self;
        result.square_in_place();
        result
    }

    #[inline]
    fn from_random_bytes_with_flags<F: Flags>(bytes: &[u8]) -> Option<(Self, F)> {
        let split_at = bytes.len() / 2;
        if let Some(c0) = P::BaseField::from_random_bytes(&bytes[..split_at]) {
            if let Some((c1, flags)) =
                P::BaseField::from_random_bytes_with_flags(&bytes[split_at..])
            {
                return Some((QuadExtField::new(c0, c1), flags));
            }
        }
        None
    }

    #[inline]
    fn from_random_bytes(bytes: &[u8]) -> Option<Self> {
        Self::from_random_bytes_with_flags::<EmptyFlags>(bytes).map(|f| f.0)
    }

    fn square_in_place(&mut self) -> &mut Self {
        // (c0, c1)^2 = (c0 + x*c1)^2
        //            = c0^2 + 2 c0 c1 x + c1^2 x^2
        //            = c0^2 + beta * c1^2 + 2 c0 * c1 * x
        //            = (c0^2 + beta * c1^2, 2 c0 * c1)
        // Where beta is P::NONRESIDUE.
        // When beta = -1, we can re-use intermediate additions to improve performance.
        if P::NONRESIDUE == -P::BaseField::one() {
            // When the non-residue is -1, we save 2 intermediate additions,
            // and use one fewer intermediate variable

            let c0_copy = self.c0;
            // v0 = c0 - c1
            let v0 = self.c0 - &self.c1;
            // result.c1 = 2 c1
            self.c1.double_in_place();
            // result.c0 = (c0 - c1) + 2c1 = c0 + c1
            self.c0 = v0 + &self.c1;
            // result.c0 *= (c0 - c1)
            // result.c0 = (c0 - c1) * (c0 + c1) = c0^2 - c1^2
            self.c0 *= &v0;
            // result.c1 *= c0
            // result.c1 = (2 * c1) * c0
            self.c1 *= &c0_copy;

            self
        } else {
            // v0 = c0 - c1
            let mut v0 = self.c0 - &self.c1;
            // v3 = c0 - beta * c1
            let v3 = P::sub_and_mul_base_field_by_nonresidue(&self.c0, &self.c1);
            // v2 = c0 * c1
            let v2 = self.c0 * &self.c1;

            // v0 = (v0 * v3)
            // v0 = (c0 - c1) * (c0 - beta*c1)
            // v0 = c0^2 - beta * c0 * c1 - c0 * c1 + beta * c1^2
            v0 *= &v3;

            // result.c1 = 2 * c0 * c1
            self.c1 = v2.double();
            // result.c0 = (c0^2 - beta * c0 * c1 - c0 * c1 + beta * c1^2) + ((beta + 1) c0 * c1)
            // result.c0 = (c0^2 - beta * c0 * c1 + beta * c1^2) + (beta * c0 * c1)
            // result.c0 = c0^2 + beta * c1^2
            self.c0 = P::add_and_mul_base_field_by_nonresidue_plus_one(&v0, &v2);

            self
        }
    }

<<<<<<< HEAD
=======
    fn inverse(&self) -> Option<Self> {
        if self.is_zero() {
            None
        } else {
            // Guide to Pairing-based Cryptography, Algorithm 5.19.
            // v1 = c1.square()
            let v1 = self.c1.square();
            // v0 = c0.square() - beta * v1
            let v0 = P::sub_and_mul_base_field_by_nonresidue(&self.c0.square(), &v1);

            v0.inverse().map(|v1| {
                let c0 = self.c0 * &v1;
                let c1 = -(self.c1 * &v1);
                Self::new(c0, c1)
            })
        }
    }

    fn inverse_in_place(&mut self) -> Option<&mut Self> {
        if let Some(inverse) = self.inverse() {
            *self = inverse;
            Some(self)
        } else {
            None
        }
    }

    fn frobenius_map(&mut self, power: usize) {
        self.c0.frobenius_map(power);
        self.c1.frobenius_map(power);
        P::mul_base_field_by_frob_coeff(&mut self.c1, power);
    }
}

impl<P: QuadExtConfig> SquareRootField for QuadExtField<P>
where
    P::BaseField: SquareRootField + From<P::BasePrimeField>,
{
>>>>>>> b32685e9
    fn legendre(&self) -> LegendreSymbol {
        // The LegendreSymbol in a field of order q for an element x can be
        // computed as x^((q-1)/2).
        // Since we are in a quadratic extension of a field F_p,
        // we have that q = p^2.
        // Notice then that (q-1)/2 = ((p-1)/2) * (1 + p).
        // This implies that we can compute the symbol as (x^(1+p))^((p-1)/2).
        // Recall that computing x^(1 + p) is equivalent to taking the norm of x,
        // and it will output an element in the base field F_p.
        // Then exponentiating by (p-1)/2 in the base field is equivalent to computing
        // the legendre symbol in the base field.
        self.norm().legendre()
    }

    fn sqrt(&self) -> Option<Self> {
        // Square root based on the complex method. See
        // https://eprint.iacr.org/2012/685.pdf (page 15, algorithm 8)
        if self.c1.is_zero() {
            // for c = c0 + c1 * x, we have c1 = 0
            // sqrt(c) == sqrt(c0) is an element of Fp2, i.e. sqrt(c0) = a = a0 + a1 * x for some a0, a1 in Fp
            // squaring both sides: c0 = a0^2 + a1^2 * x^2 + (2 * a0 * a1 * x) = a0^2 + (a1^2 * P::NONRESIDUE)
            // since there are no `x` terms on LHS, a0 * a1 = 0
            // so either a0 = sqrt(c0) or a1 = sqrt(c0/P::NONRESIDUE)
            if self.c0.legendre().is_qr() {
                // either c0 is a valid sqrt in the base field
                return self.c0.sqrt().map(|c0| Self::new(c0, P::BaseField::zero()));
            } else {
                // or we need to compute sqrt(c0/P::NONRESIDUE)
                return (self.c0.div(P::NONRESIDUE))
                    .sqrt()
                    .map(|res| Self::new(P::BaseField::zero(), res));
            }
        }
        // Try computing the square root
        // Check at the end of the algorithm if it was a square root
        let alpha = self.norm();

        // Compute `(p+1)/2` as `1/2`.
        // This is cheaper than `P::BaseField::one().double().inverse()`
        let mut two_inv = P::BasePrimeField::MODULUS;

        two_inv.add_with_carry(&1u64.into());
        two_inv.div2();

        let two_inv = P::BasePrimeField::from(two_inv);
        let two_inv = P::BaseField::from_base_prime_field_elems(&[two_inv]).unwrap();

        alpha.sqrt().and_then(|alpha| {
            let mut delta = (alpha + &self.c0) * &two_inv;
            if delta.legendre().is_qnr() {
                delta -= &alpha;
            }
            let c0 = delta.sqrt().expect("Delta must have a square root");
            let c0_inv = c0.inverse().expect("c0 must have an inverse");
            let sqrt_cand = Self::new(c0, self.c1 * &two_inv * &c0_inv);
            // Check if sqrt_cand is actually the square root
            // if not, there exists no square root.
            if sqrt_cand.square() == *self {
                Some(sqrt_cand)
            } else {
                #[cfg(debug_assertions)]
                {
                    use crate::fields::LegendreSymbol::*;
                    if self.legendre() != QuadraticNonResidue {
                        panic!(
                            "Input has a square root per its legendre symbol, but it was not found"
                        )
                    }
                }
                None
            }
        })
    }

    fn sqrt_in_place(&mut self) -> Option<&mut Self> {
        (*self).sqrt().map(|sqrt| {
            *self = sqrt;
            self
        })
    }
    fn inverse(&self) -> Option<Self> {
        if self.is_zero() {
            None
        } else {
            // Guide to Pairing-based Cryptography, Algorithm 5.19.
            // v1 = c1.square()
            let v1 = self.c1.square();
            // v0 = c0.square() - beta * v1
            let v0 = P::sub_and_mul_base_field_by_nonresidue(&self.c0.square(), &v1);

            v0.inverse().map(|v1| {
                let c0 = self.c0 * &v1;
                let c1 = -(self.c1 * &v1);
                Self::new(c0, c1)
            })
        }
    }

    fn inverse_in_place(&mut self) -> Option<&mut Self> {
        if let Some(inverse) = self.inverse() {
            *self = inverse;
            Some(self)
        } else {
            None
        }
    }

    fn frobenius_map(&mut self, power: usize) {
        self.c0.frobenius_map(power);
        self.c1.frobenius_map(power);
        P::mul_base_field_by_frob_coeff(&mut self.c1, power);
    }
}

/// `QuadExtField` elements are ordered lexicographically.
impl<P: QuadExtConfig> Ord for QuadExtField<P> {
    #[inline(always)]
    fn cmp(&self, other: &Self) -> Ordering {
        match self.c1.cmp(&other.c1) {
            Ordering::Greater => Ordering::Greater,
            Ordering::Less => Ordering::Less,
            Ordering::Equal => self.c0.cmp(&other.c0),
        }
    }
}

impl<P: QuadExtConfig> PartialOrd for QuadExtField<P> {
    #[inline(always)]
    fn partial_cmp(&self, other: &Self) -> Option<Ordering> {
        Some(self.cmp(other))
    }
}

impl<P: QuadExtConfig> Zeroize for QuadExtField<P> {
    // The phantom data does not contain element-specific data
    // and thus does not need to be zeroized.
    fn zeroize(&mut self) {
        self.c0.zeroize();
        self.c1.zeroize();
    }
}

impl<P: QuadExtConfig> From<u128> for QuadExtField<P> {
    fn from(other: u128) -> Self {
        Self::new(other.into(), P::BaseField::zero())
    }
}

impl<P: QuadExtConfig> From<i128> for QuadExtField<P> {
    #[inline]
    fn from(val: i128) -> Self {
        let abs = Self::from(val.unsigned_abs());
        if val.is_positive() {
            abs
        } else {
            -abs
        }
    }
}

impl<P: QuadExtConfig> From<u64> for QuadExtField<P> {
    fn from(other: u64) -> Self {
        Self::new(other.into(), P::BaseField::zero())
    }
}

impl<P: QuadExtConfig> From<i64> for QuadExtField<P> {
    #[inline]
    fn from(val: i64) -> Self {
        let abs = Self::from(val.unsigned_abs());
        if val.is_positive() {
            abs
        } else {
            -abs
        }
    }
}

impl<P: QuadExtConfig> From<u32> for QuadExtField<P> {
    fn from(other: u32) -> Self {
        Self::new(other.into(), P::BaseField::zero())
    }
}

impl<P: QuadExtConfig> From<i32> for QuadExtField<P> {
    #[inline]
    fn from(val: i32) -> Self {
        let abs = Self::from(val.unsigned_abs());
        if val.is_positive() {
            abs
        } else {
            -abs
        }
    }
}

impl<P: QuadExtConfig> From<u16> for QuadExtField<P> {
    fn from(other: u16) -> Self {
        Self::new(other.into(), P::BaseField::zero())
    }
}

impl<P: QuadExtConfig> From<i16> for QuadExtField<P> {
    #[inline]
    fn from(val: i16) -> Self {
        let abs = Self::from(val.unsigned_abs());
        if val.is_positive() {
            abs
        } else {
            -abs
        }
    }
}

impl<P: QuadExtConfig> From<u8> for QuadExtField<P> {
    fn from(other: u8) -> Self {
        Self::new(other.into(), P::BaseField::zero())
    }
}

impl<P: QuadExtConfig> From<i8> for QuadExtField<P> {
    #[inline]
    fn from(val: i8) -> Self {
        let abs = Self::from(val.unsigned_abs());
        if val.is_positive() {
            abs
        } else {
            -abs
        }
    }
}

impl<P: QuadExtConfig> From<bool> for QuadExtField<P> {
    fn from(other: bool) -> Self {
        Self::new(u8::from(other).into(), P::BaseField::zero())
    }
}

impl<P: QuadExtConfig> Neg for QuadExtField<P> {
    type Output = Self;
    #[inline]
    #[must_use]
    fn neg(mut self) -> Self {
        self.c0 = -self.c0;
        self.c1 = -self.c1;
        self
    }
}

impl<P: QuadExtConfig> Distribution<QuadExtField<P>> for Standard {
    #[inline]
    fn sample<R: Rng + ?Sized>(&self, rng: &mut R) -> QuadExtField<P> {
        QuadExtField::new(UniformRand::rand(rng), UniformRand::rand(rng))
    }
}

impl<'a, P: QuadExtConfig> Add<&'a QuadExtField<P>> for QuadExtField<P> {
    type Output = Self;

    #[inline]
    fn add(mut self, other: &Self) -> Self {
        self.add_assign(other);
        self
    }
}

impl<'a, P: QuadExtConfig> Sub<&'a QuadExtField<P>> for QuadExtField<P> {
    type Output = Self;

    #[inline]
    fn sub(mut self, other: &Self) -> Self {
        self.sub_assign(other);
        self
    }
}

impl<'a, P: QuadExtConfig> Mul<&'a QuadExtField<P>> for QuadExtField<P> {
    type Output = Self;

    #[inline]
    fn mul(mut self, other: &Self) -> Self {
        self.mul_assign(other);
        self
    }
}

impl<'a, P: QuadExtConfig> Div<&'a QuadExtField<P>> for QuadExtField<P> {
    type Output = Self;

    #[inline]
    fn div(mut self, other: &Self) -> Self {
        self.mul_assign(&other.inverse().unwrap());
        self
    }
}

impl<'a, P: QuadExtConfig> AddAssign<&'a Self> for QuadExtField<P> {
    #[inline]
    fn add_assign(&mut self, other: &Self) {
        self.c0 += &other.c0;
        self.c1 += &other.c1;
    }
}

impl<'a, P: QuadExtConfig> SubAssign<&'a Self> for QuadExtField<P> {
    #[inline]
    fn sub_assign(&mut self, other: &Self) {
        self.c0 -= &other.c0;
        self.c1 -= &other.c1;
    }
}

impl_additive_ops_from_ref!(QuadExtField, QuadExtConfig);
impl_multiplicative_ops_from_ref!(QuadExtField, QuadExtConfig);

impl<'a, P: QuadExtConfig> MulAssign<&'a Self> for QuadExtField<P> {
    #[inline]
    fn mul_assign(&mut self, other: &Self) {
        // Karatsuba multiplication;
        // Guide to Pairing-based cryprography, Algorithm 5.16.
        let v0 = self.c0 * &other.c0;
        let v1 = self.c1 * &other.c1;

        self.c1 += &self.c0;
        self.c1 *= &(other.c0 + &other.c1);
        self.c1 -= &v0;
        self.c1 -= &v1;
        self.c0 = P::add_and_mul_base_field_by_nonresidue(&v0, &v1);
    }
}

impl<'a, P: QuadExtConfig> DivAssign<&'a Self> for QuadExtField<P> {
    #[inline]
    fn div_assign(&mut self, other: &Self) {
        self.mul_assign(&other.inverse().unwrap());
    }
}

impl<P: QuadExtConfig> fmt::Display for QuadExtField<P> {
    fn fmt(&self, f: &mut fmt::Formatter<'_>) -> fmt::Result {
        write!(f, "QuadExtField({} + {} * u)", self.c0, self.c1)
    }
}

impl<P: QuadExtConfig> CanonicalSerializeWithFlags for QuadExtField<P> {
    #[inline]
    fn serialize_with_flags<W: Write, F: Flags>(
        &self,
        mut writer: W,
        flags: F,
    ) -> Result<(), SerializationError> {
        self.c0.serialize(&mut writer)?;
        self.c1.serialize_with_flags(&mut writer, flags)?;
        Ok(())
    }

    #[inline]
    fn serialized_size_with_flags<F: Flags>(&self) -> usize {
        self.c0.serialized_size() + self.c1.serialized_size_with_flags::<F>()
    }
}

impl<P: QuadExtConfig> CanonicalSerialize for QuadExtField<P> {
    #[inline]
    fn serialize<W: Write>(&self, writer: W) -> Result<(), SerializationError> {
        self.serialize_with_flags(writer, EmptyFlags)
    }

    #[inline]
    fn serialized_size(&self) -> usize {
        self.serialized_size_with_flags::<EmptyFlags>()
    }
}

impl<P: QuadExtConfig> CanonicalDeserializeWithFlags for QuadExtField<P> {
    #[inline]
    fn deserialize_with_flags<R: Read, F: Flags>(
        mut reader: R,
    ) -> Result<(Self, F), SerializationError> {
        let c0: P::BaseField = CanonicalDeserialize::deserialize(&mut reader)?;
        let (c1, flags): (P::BaseField, _) =
            CanonicalDeserializeWithFlags::deserialize_with_flags(&mut reader)?;
        Ok((QuadExtField::new(c0, c1), flags))
    }
}

impl<P: QuadExtConfig> CanonicalDeserialize for QuadExtField<P> {
    #[inline]
    fn deserialize<R: Read>(mut reader: R) -> Result<Self, SerializationError> {
        let c0: P::BaseField = CanonicalDeserialize::deserialize(&mut reader)?;
        let c1: P::BaseField = CanonicalDeserialize::deserialize(&mut reader)?;
        Ok(QuadExtField::new(c0, c1))
    }
}

impl<P: QuadExtConfig> ToConstraintField<P::BasePrimeField> for QuadExtField<P>
where
    P::BaseField: ToConstraintField<P::BasePrimeField>,
{
    fn to_field_elements(&self) -> Option<Vec<P::BasePrimeField>> {
        let mut res = Vec::new();
        let mut c0_elems = self.c0.to_field_elements()?;
        let mut c1_elems = self.c1.to_field_elements()?;

        res.append(&mut c0_elems);
        res.append(&mut c1_elems);

        Some(res)
    }
}

#[cfg(test)]
mod quad_ext_tests {
    use super::*;
    use ark_std::test_rng;
    use ark_test_curves::{
        bls12_381::{Fq, Fq2},
        Field,
    };

    #[test]
    fn test_from_base_prime_field_elements() {
        let ext_degree = Fq2::extension_degree() as usize;
        // Test on slice lengths that aren't equal to the extension degree
        let max_num_elems_to_test = 4;
        for d in 0..max_num_elems_to_test {
            if d == ext_degree {
                continue;
            }
            let mut random_coeffs = Vec::<Fq>::new();
            for _ in 0..d {
                random_coeffs.push(Fq::rand(&mut test_rng()));
            }
            let res = Fq2::from_base_prime_field_elems(&random_coeffs);
            assert_eq!(res, None);
        }
        // Test on slice lengths that are equal to the extension degree
        // We test consistency against Fq2::new
        let number_of_tests = 10;
        for _ in 0..number_of_tests {
            let mut random_coeffs = Vec::<Fq>::new();
            for _ in 0..ext_degree {
                random_coeffs.push(Fq::rand(&mut test_rng()));
            }
            let actual = Fq2::from_base_prime_field_elems(&random_coeffs).unwrap();
            let expected = Fq2::new(random_coeffs[0], random_coeffs[1]);
            assert_eq!(actual, expected);
        }
    }
}<|MERGE_RESOLUTION|>--- conflicted
+++ resolved
@@ -21,14 +21,8 @@
 
 use crate::{
     biginteger::BigInteger,
-<<<<<<< HEAD
-    bytes::{FromBytes, ToBytes},
     fields::{Field, LegendreSymbol, PrimeField},
     SqrtPrecomputation, ToConstraintField, UniformRand,
-=======
-    fields::{Field, LegendreSymbol, PrimeField, SquareRootField},
-    ToConstraintField, UniformRand,
->>>>>>> b32685e9
 };
 
 /// Defines a Quadratic extension field from a quadratic non-residue.
@@ -238,20 +232,11 @@
 }
 
 type BaseFieldIter<P> = <<P as QuadExtConfig>::BaseField as Field>::BasePrimeFieldIter;
-<<<<<<< HEAD
-impl<P: QuadExtConfig> Field for QuadExtField<P>
-// where
-//     P::BaseField: From<P::BasePrimeField>,
-{
-    type BasePrimeField = P::BasePrimeField;
-
-    const SQRT_PRECOMP: Option<SqrtPrecomputation<Self>> = None;
-
-=======
-
 impl<P: QuadExtConfig> Field for QuadExtField<P> {
     type BasePrimeField = P::BasePrimeField;
->>>>>>> b32685e9
+
+    const SQRT_PRECOMP: Option<SqrtPrecomputation<Self>> = None;
+
     type BasePrimeFieldIter = Chain<BaseFieldIter<P>, BaseFieldIter<P>>;
 
     const ZERO: Self = Self::new(P::BaseField::ZERO, P::BaseField::ZERO);
@@ -364,8 +349,6 @@
         }
     }
 
-<<<<<<< HEAD
-=======
     fn inverse(&self) -> Option<Self> {
         if self.is_zero() {
             None
@@ -398,13 +381,7 @@
         self.c1.frobenius_map(power);
         P::mul_base_field_by_frob_coeff(&mut self.c1, power);
     }
-}
-
-impl<P: QuadExtConfig> SquareRootField for QuadExtField<P>
-where
-    P::BaseField: SquareRootField + From<P::BasePrimeField>,
-{
->>>>>>> b32685e9
+
     fn legendre(&self) -> LegendreSymbol {
         // The LegendreSymbol in a field of order q for an element x can be
         // computed as x^((q-1)/2).
@@ -485,38 +462,6 @@
             self
         })
     }
-    fn inverse(&self) -> Option<Self> {
-        if self.is_zero() {
-            None
-        } else {
-            // Guide to Pairing-based Cryptography, Algorithm 5.19.
-            // v1 = c1.square()
-            let v1 = self.c1.square();
-            // v0 = c0.square() - beta * v1
-            let v0 = P::sub_and_mul_base_field_by_nonresidue(&self.c0.square(), &v1);
-
-            v0.inverse().map(|v1| {
-                let c0 = self.c0 * &v1;
-                let c1 = -(self.c1 * &v1);
-                Self::new(c0, c1)
-            })
-        }
-    }
-
-    fn inverse_in_place(&mut self) -> Option<&mut Self> {
-        if let Some(inverse) = self.inverse() {
-            *self = inverse;
-            Some(self)
-        } else {
-            None
-        }
-    }
-
-    fn frobenius_map(&mut self, power: usize) {
-        self.c0.frobenius_map(power);
-        self.c1.frobenius_map(power);
-        P::mul_base_field_by_frob_coeff(&mut self.c1, power);
-    }
 }
 
 /// `QuadExtField` elements are ordered lexicographically.
