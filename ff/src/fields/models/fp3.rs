use super::cubic_extension::*;
use crate::fields::*;
use core::marker::PhantomData;

/// Trait that specifies constants and methods for defining degree-three extension fields.
pub trait Fp3Config: 'static + Send + Sync + Sized {
    /// Base prime field underlying this extension.
    type Fp: PrimeField + SquareRootField;

    /// Cubic non-residue in `Self::Fp` used to construct the extension
<<<<<<< HEAD
    /// field. That is, `NONRESIDUE` is such that the quadratic polynomial
=======
    /// field. That is, `NONRESIDUE` is such that the cubic polynomial
>>>>>>> 08c4cdb5
    /// `f(X) = X^3 - Self::NONRESIDUE` in Fp\[X\] is irreducible in `Self::Fp`.
    const NONRESIDUE: Self::Fp;

    const FROBENIUS_COEFF_FP3_C1: &'static [Self::Fp];
    const FROBENIUS_COEFF_FP3_C2: &'static [Self::Fp];

    /// p^3 - 1 = 2^s * t, where t is odd.
    const TWO_ADICITY: u32;
    const TRACE_MINUS_ONE_DIV_TWO: &'static [u64];
    /// t-th power of a quadratic nonresidue in Fp3.
    const QUADRATIC_NONRESIDUE_TO_T: Fp3<Self>;

    /// Return `fe * Self::NONRESIDUE`.
    /// The default implementation can be specialized if [`Self::NONRESIDUE`] has a special
    /// structure that can speed up multiplication
    #[inline(always)]
    fn mul_fp_by_nonresidue(fe: &Self::Fp) -> Self::Fp {
        Self::NONRESIDUE * fe
    }
}

/// Wrapper for [`Fp3Config`], allowing combination of the [`Fp3Config`] and [`CubicExtConfig`] traits.
pub struct Fp3ParamsWrapper<P: Fp3Config>(PhantomData<P>);

impl<P: Fp3Config> CubicExtConfig for Fp3ParamsWrapper<P> {
    type BasePrimeField = P::Fp;
    type BaseField = P::Fp;
    type FrobCoeff = P::Fp;

    const DEGREE_OVER_BASE_PRIME_FIELD: usize = 3;

    const NONRESIDUE: Self::BaseField = P::NONRESIDUE;

    const FROBENIUS_COEFF_C1: &'static [Self::FrobCoeff] = P::FROBENIUS_COEFF_FP3_C1;
    const FROBENIUS_COEFF_C2: &'static [Self::FrobCoeff] = P::FROBENIUS_COEFF_FP3_C2;

    #[inline(always)]
    fn mul_base_field_by_nonresidue(fe: &Self::BaseField) -> Self::BaseField {
        P::mul_fp_by_nonresidue(fe)
    }

    fn mul_base_field_by_frob_coeff(
        c1: &mut Self::BaseField,
        c2: &mut Self::BaseField,
        power: usize,
    ) {
        *c1 *= &Self::FROBENIUS_COEFF_C1[power % Self::DEGREE_OVER_BASE_PRIME_FIELD];
        *c2 *= &Self::FROBENIUS_COEFF_C2[power % Self::DEGREE_OVER_BASE_PRIME_FIELD];
    }
}

pub type Fp3<P> = CubicExtField<Fp3ParamsWrapper<P>>;

impl<P: Fp3Config> Fp3<P> {
    /// In-place multiply all coefficients `c0`, `c1`, and `c2` of `self`
    /// by an element from [`Fp`](`Fp3Config::Fp`).
    ///
    /// # Examples
    ///
    /// ```
    ///
    /// # use ark_test_curves::CubicExt;
    /// # use ark_std::test_rng;
    /// # use ark_std::UniformRand;
    /// # use ark_test_curves::mnt6_753 as ark_mnt6_753;
    /// use ark_mnt6_753::{Fq as Fp, Fq3 as Fp3};
    /// let c0: Fp = Fp::rand(&mut test_rng());
    /// let c1: Fp = Fp::rand(&mut test_rng());
    /// let c2: Fp = Fp::rand(&mut test_rng());
    /// let mut ext_element: Fp3 = Fp3::new(c0, c1, c2);
    ///
    /// let base_field_element: Fp = Fp::rand(&mut test_rng());
    /// ext_element.mul_assign_by_fp(&base_field_element);
    ///
    /// assert_eq!(ext_element.c0, c0 * base_field_element);
    /// assert_eq!(ext_element.c1, c1 * base_field_element);
    /// assert_eq!(ext_element.c2, c2 * base_field_element);
    /// ```
    pub fn mul_assign_by_fp(&mut self, value: &P::Fp) {
        self.c0.mul_assign(value);
        self.c1.mul_assign(value);
        self.c2.mul_assign(value);
    }

    /// Returns the value of QNR^T.
    #[inline]
    pub fn qnr_to_t() -> Self {
        P::QUADRATIC_NONRESIDUE_TO_T
    }
}

impl<P: Fp3Config> SquareRootField for Fp3<P> {
    /// Returns the Legendre symbol.
    fn legendre(&self) -> LegendreSymbol {
        self.norm().legendre()
    }

    /// Returns the square root of self, if it exists.
    fn sqrt(&self) -> Option<Self> {
        sqrt_impl!(Self, P, self)
    }

    /// Sets `self` to be the square root of `self`, if it exists.
    fn sqrt_in_place(&mut self) -> Option<&mut Self> {
        (*self).sqrt().map(|sqrt| {
            *self = sqrt;
            self
        })
    }
}<|MERGE_RESOLUTION|>--- conflicted
+++ resolved
@@ -8,11 +8,7 @@
     type Fp: PrimeField + SquareRootField;
 
     /// Cubic non-residue in `Self::Fp` used to construct the extension
-<<<<<<< HEAD
-    /// field. That is, `NONRESIDUE` is such that the quadratic polynomial
-=======
     /// field. That is, `NONRESIDUE` is such that the cubic polynomial
->>>>>>> 08c4cdb5
     /// `f(X) = X^3 - Self::NONRESIDUE` in Fp\[X\] is irreducible in `Self::Fp`.
     const NONRESIDUE: Self::Fp;
 
