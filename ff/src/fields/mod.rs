--- conflicted
+++ resolved
@@ -86,12 +86,11 @@
     + From<bool>
 {
     type BasePrimeField: PrimeField;
-<<<<<<< HEAD
+
     const SqrtPrecomp: SqrtPrecomputation<Self>;
-=======
+
     type BasePrimeFieldIter: Iterator<Item = Self::BasePrimeField>;
 
->>>>>>> bf1e2421
     /// Returns the characteristic of the field,
     /// in little-endian representation.
     fn characteristic() -> &'static [u64] {
