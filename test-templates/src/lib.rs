#[macro_use]
pub mod groups;
#[macro_use]
pub mod fields;
pub mod msm;
#[macro_use]
pub mod pairing;

<<<<<<< HEAD
pub use num_bigint;
pub use num_integer;
=======
#[macro_export]
macro_rules! generate_g1_test {
    () => {};

    (curve_tests; $($tail:tt)*) => {
        #[test]
        fn test_g1_projective_curve() {
            curve_tests::<G1Projective>();
        }
        generate_g1_test!($($tail)*);
    };

    (sw_tests; $($tail:tt)*) => {
        #[test]
        fn test_g1_projective_sw() {
            sw_tests::<g1::Parameters>();
        }
        generate_g1_test!($($tail)*);
    };


    (edwards_tests; $($tail:tt)*) => {
        #[test]
        fn test_g1_projective_edwards() {
            edwards_tests::<g1::Parameters>();
        }
        generate_g1_test!($($tail)*);
    };

    ($curve_name: ident; $($tail:tt)*) => {
        #[test]
        fn test_g1_affine_curve() {
            test_var_base_msm::<G1Projective>();
            ark_algebra_test_templates::msm::test_chunked_pippenger::<G1Projective>();
            ark_algebra_test_templates::msm::test_hashmap_pippenger::<G1Projective>();
        }

        #[test]
        fn test_g1_generator() {
            let generator = G1Affine::generator();
            assert!(generator.is_on_curve());
            assert!(generator.is_in_correct_subgroup_assuming_on_curve());
        }

        generate_g1_test!($($tail)*);
    };
}

#[macro_export]
macro_rules! generate_g2_test {
    () => {};

    (curve_tests; $($tail:tt)*) => {
        #[test]
        fn test_g2_projective_curve() {
            curve_tests::<G2Projective>();
        }
        generate_g2_test!($($tail)*);
    };

    (sw_tests; $($tail:tt)*) => {
        #[test]
        fn test_g2_projective_sw() {
            sw_tests::<g2::Parameters>();
        }
        generate_g2_test!($($tail)*);
    };


    (edwards_tests; $($tail:tt)*) => {
        #[test]
        fn test_g2_projective_edwards() {
            edwards_tests::<g2::Parameters>();
        }
        generate_g2_test!($($tail)*);
    };

    ($curve_name: ident; $($tail:tt)*) => {
        #[test]
        fn test_g2_generator() {
            let generator = G2Affine::generator();
            assert!(generator.is_on_curve());
            assert!(generator.is_in_correct_subgroup_assuming_on_curve());
        }

        generate_g2_test!($($tail)*);
    };
}

#[macro_export]
macro_rules! generate_bilinearity_test {
    () => {};

    ($curve_name: ident, $field_name: ident) => {
        #[test]
        fn test_bilinearity() {
            let mut rng = test_rng();
            let a: G1Projective = rng.gen();
            let b: G2Projective = rng.gen();
            let s: Fr = rng.gen();

            let mut sa = a;
            sa.mul_assign(s);
            let mut sb = b;
            sb.mul_assign(s);

            let ans1 = $curve_name::pairing(sa, b);
            let ans2 = $curve_name::pairing(a, sb);
            let ans3 = $curve_name::pairing(a, b).pow(s.into_bigint());

            assert_eq!(ans1, ans2);
            assert_eq!(ans2, ans3);

            assert_ne!(ans1, $field_name::one());
            assert_ne!(ans2, $field_name::one());
            assert_ne!(ans3, $field_name::one());

            assert_eq!(ans1.pow(Fr::characteristic()), $field_name::one());
            assert_eq!(ans2.pow(Fr::characteristic()), $field_name::one());
            assert_eq!(ans3.pow(Fr::characteristic()), $field_name::one());
        }
    };
}

#[macro_export]
macro_rules! generate_product_of_pairings_test {
    () => {};

    ($curve_name: ident) => {
        #[test]
        fn test_product_of_pairings() {
            let rng = &mut test_rng();

            let a = G1Projective::rand(rng).into_affine();
            let b = G2Projective::rand(rng).into_affine();
            let c = G1Projective::rand(rng).into_affine();
            let d = G2Projective::rand(rng).into_affine();
            let ans1 = $curve_name::pairing(a, b) * &$curve_name::pairing(c, d);
            let ans2 =
                $curve_name::product_of_pairings(&[(a.into(), b.into()), (c.into(), d.into())]);
            assert_eq!(ans1, ans2);
        }
    };
}

#[macro_export]
macro_rules! generate_g1_generator_raw_test {
    () => {};

    ($curve_name: ident, $const: expr) => {
        #[test]
        fn test_g1_generator_raw() {
            let mut x = Fq::zero();
            let mut i = 0;
            loop {
                // y^2 = x^3 + b
                let mut rhs = x;
                rhs.square_in_place();
                rhs.mul_assign(&x);
                rhs.add_assign(&g1::Parameters::COEFF_B);

                if let Some(y) = rhs.sqrt() {
                    let p = G1Affine::new_unchecked(x, if y < -y { y } else { -y });
                    assert!(!p.is_in_correct_subgroup_assuming_on_curve());

                    let g1 = p.mul_by_cofactor_to_projective();
                    if !g1.is_zero() {
                        assert_eq!(i, $const);
                        let g1 = G1Affine::from(g1);

                        assert!(g1.is_in_correct_subgroup_assuming_on_curve());

                        assert_eq!(g1, G1Affine::generator());
                        break;
                    }
                }

                i += 1;
                x.add_assign(&Fq::one());
            }
        }
    };
}

#[macro_export]
macro_rules! generate_field_test {
    () => {
        pub(crate) const ITERATIONS: usize = 5;
    };

    (fq2; $($tail:tt)*) => {
        #[test]
        fn test_fq2() {
            let mut rng = ark_std::test_rng();
            for _ in 0..ITERATIONS {
                let a: Fq2 = UniformRand::rand(&mut rng);
                let b: Fq2 = UniformRand::rand(&mut rng);
                field_test(a, b);
                sqrt_field_test(a);
            }
            frobenius_test::<Fq2, _>(Fq::characteristic(), 13);
        }

        generate_field_test!($($tail)*);
    };

    (fq3; $($tail:tt)*) => {
        #[test]
        fn test_fq3() {
            let mut rng = ark_std::test_rng();
            for _ in 0..ITERATIONS {
                let a: Fq3 = UniformRand::rand(&mut rng);
                let b: Fq3 = UniformRand::rand(&mut rng);
                field_test(a, b);
                sqrt_field_test(a);
            }
            frobenius_test::<Fq3, _>(Fq::characteristic(), 13);
        }

        generate_field_test!($($tail)*);
    };

    (fq4; $($tail:tt)*) => {
        #[test]
        fn test_fq4() {
            let mut rng = ark_std::test_rng();
            for _ in 0..ITERATIONS {
                let g: Fq4 = UniformRand::rand(&mut rng);
                let h: Fq4 = UniformRand::rand(&mut rng);
                field_test(g, h);
            }
            frobenius_test::<Fq4, _>(Fq::characteristic(), 13);
        }

        generate_field_test!($($tail)*);
    };

    // Fq6 which is a cubic extension of Fq2.
    (fq6; $($tail:tt)*) => {
        #[test]
        fn test_fq6() {
            let mut rng = ark_std::test_rng();
            for _ in 0..ITERATIONS {
                let g: Fq6 = UniformRand::rand(&mut rng);
                let h: Fq6 = UniformRand::rand(&mut rng);
                field_test(g, h);
            }
            frobenius_test::<Fq6, _>(Fq::characteristic(), 13);
        }

        #[test]
        #[should_panic(expected = "not implemented")]
        fn test_fq6_sqrt() {
            let mut rng = ark_std::test_rng();
            let g: Fq6 = UniformRand::rand(&mut rng);
            sqrt_field_test(g);
        }

        generate_field_test!($($tail)*);
    };

    // Fq6 which is a quadratic extension of Fq3.
    (fq6_2_on_3; $($tail:tt)*) => {
        #[test]
        fn test_fq6() {
            let mut rng = ark_std::test_rng();
            for _ in 0..ITERATIONS {
                let g: Fq6 = UniformRand::rand(&mut rng);
                let h: Fq6 = UniformRand::rand(&mut rng);
                field_test(g, h);
                sqrt_field_test(g);
            }
            frobenius_test::<Fq6, _>(Fq::characteristic(), 13);
        }
    };

    (fq12; $($tail:tt)*) => {
        #[test]
        fn test_fq12() {
            let mut rng = test_rng();
            for _ in 0..ITERATIONS {
                let g: Fq12 = rng.gen();
                let h: Fq12 = rng.gen();
                field_test(g, h);
            }
            frobenius_test::<Fq12, _>(Fq::characteristic(), 13);
        }

        generate_field_test!($($tail)*);
    };

    ($curve_name: ident; $($tail:tt)*) => {
        #[test]
        fn test_fr() {
            let mut rng = ark_std::test_rng();
            for _ in 0..ITERATIONS {
                let a: Fr = UniformRand::rand(&mut rng);
                let b: Fr = UniformRand::rand(&mut rng);
                field_test(a, b);
                primefield_test::<Fr>();
                sqrt_field_test(b);
            }
        }

        #[test]
        fn test_fq() {
            let mut rng = ark_std::test_rng();
            for _ in 0..ITERATIONS {
                let a: Fq = UniformRand::rand(&mut rng);
                let b: Fq = UniformRand::rand(&mut rng);
                field_test(a, b);
                primefield_test::<Fq>();
                sqrt_field_test(a);
            }
        }

        #[test]
        fn test_fq_add_assign() {
            // Test associativity

            let mut rng = test_rng();

            for _ in 0..1000 {
                // Generate a, b, c and ensure (a + b) + c == a + (b + c).
                let a = Fq::rand(&mut rng);
                let b = Fq::rand(&mut rng);
                let c = Fq::rand(&mut rng);

                let mut tmp1 = a;
                tmp1.add_assign(&b);
                tmp1.add_assign(&c);

                let mut tmp2 = b;
                tmp2.add_assign(&c);
                tmp2.add_assign(&a);

                assert_eq!(tmp1, tmp2);
            }
        }

        #[test]
        fn test_fq_sub_assign() {
            let mut rng = test_rng();

            for _ in 0..1000 {
                // Ensure that (a - b) + (b - a) = 0.
                let a = Fq::rand(&mut rng);
                let b = Fq::rand(&mut rng);

                let mut tmp1 = a;
                tmp1.sub_assign(&b);

                let mut tmp2 = b;
                tmp2.sub_assign(&a);

                tmp1.add_assign(&tmp2);
                assert!(tmp1.is_zero());
            }
        }

        #[test]
        fn test_fq_mul_assign() {
            let mut rng = test_rng();

            for _ in 0..1000000 {
                // Ensure that (a * b) * c = a * (b * c)
                let a = Fq::rand(&mut rng);
                let b = Fq::rand(&mut rng);
                let c = Fq::rand(&mut rng);

                let mut tmp1 = a;
                tmp1.mul_assign(&b);
                tmp1.mul_assign(&c);

                let mut tmp2 = b;
                tmp2.mul_assign(&c);
                tmp2.mul_assign(&a);

                assert_eq!(tmp1, tmp2);
            }

            for _ in 0..1000000 {
                // Ensure that r * (a + b + c) = r*a + r*b + r*c

                let r = Fq::rand(&mut rng);
                let mut a = Fq::rand(&mut rng);
                let mut b = Fq::rand(&mut rng);
                let mut c = Fq::rand(&mut rng);

                let mut tmp1 = a;
                tmp1.add_assign(&b);
                tmp1.add_assign(&c);
                tmp1.mul_assign(&r);

                a.mul_assign(&r);
                b.mul_assign(&r);
                c.mul_assign(&r);

                a.add_assign(&b);
                a.add_assign(&c);

                assert_eq!(tmp1, a);
            }
        }

        #[test]
        fn test_fq_squaring() {
            let mut rng = test_rng();

            for _ in 0..1000000 {
                // Ensure that (a * a) = a^2
                let a = Fq::rand(&mut rng);

                let mut tmp = a;
                tmp.square_in_place();

                let mut tmp2 = a;
                tmp2.mul_assign(&a);

                assert_eq!(tmp, tmp2);
            }
        }

        #[test]
        fn test_fq_inverse() {
            assert!(Fq::zero().inverse().is_none());

            let mut rng = test_rng();

            let one = Fq::one();

            for _ in 0..1000 {
                // Ensure that a * a^-1 = 1
                let mut a = Fq::rand(&mut rng);
                let ainv = a.inverse().unwrap();
                a.mul_assign(&ainv);
                assert_eq!(a, one);
            }
        }

        #[test]
        fn test_fq_double_in_place() {
            let mut rng = test_rng();

            for _ in 0..1000 {
                // Ensure doubling a is equivalent to adding a to itself.
                let mut a = Fq::rand(&mut rng);
                let mut b = a;
                b.add_assign(&a);
                a.double_in_place();
                assert_eq!(a, b);
            }
        }

        #[test]
        fn test_fq_negate() {
            {
                let a = -Fq::zero();

                assert!(a.is_zero());
            }

            let mut rng = test_rng();

            for _ in 0..1000 {
                // Ensure (a - (-a)) = 0.
                let mut a = Fq::rand(&mut rng);
                let b = -a;
                a.add_assign(&b);

                assert!(a.is_zero());
            }
        }

        #[test]
        fn test_fq_pow() {
            let mut rng = test_rng();

            for i in 0..1000 {
                // Exponentiate by various small numbers and ensure it consists with repeated
                // multiplication.
                let a = Fq::rand(&mut rng);
                let target = a.pow(&[i]);
                let mut c = Fq::one();
                for _ in 0..i {
                    c.mul_assign(&a);
                }
                assert_eq!(c, target);
            }

            for _ in 0..1000 {
                // Exponentiating by the modulus should have no effect in a prime field.
                let a = Fq::rand(&mut rng);

                assert_eq!(a, a.pow(Fq::characteristic()));
            }
        }

        #[test]
        fn test_fq_sqrt() {
            let mut rng = test_rng();

            assert_eq!(Fq::zero().sqrt().unwrap(), Fq::zero());

            for _ in 0..1000 {
                // Ensure sqrt(a^2) = a or -a
                let a = Fq::rand(&mut rng);
                let nega = -a;
                let mut b = a;
                b.square_in_place();

                let b = b.sqrt().unwrap();

                assert!(a == b || nega == b);
            }

            for _ in 0..1000 {
                // Ensure sqrt(a)^2 = a for random a
                let a = Fq::rand(&mut rng);

                if let Some(mut tmp) = a.sqrt() {
                    tmp.square_in_place();

                    assert_eq!(a, tmp);
                }
            }
        }

        generate_field_test!($($tail)*);
    };
    (mont($fq_num_limbs:expr, $fr_num_limbs:expr); $($tail:tt)*) => {
        #[test]
        fn test_fq_mont() {
            montgomery_primefield_test::<FqConfig, $fq_num_limbs>();
        }

        #[test]
        fn test_fr_mont() {
            montgomery_primefield_test::<FrConfig, $fr_num_limbs>();
        }

        generate_field_test!($($tail)*);
    }
}

#[macro_export]
macro_rules! generate_field_serialization_test {
    () => {};

    (fq2; $($tail:tt)*) => {
        #[test]
        fn test_fq2_serialization() {
            let byte_size = Fq2::zero().serialized_size();
            field_serialization_test::<Fq2>(byte_size);
        }

        generate_field_serialization_test!($($tail)*);
    };

    (fq6; $($tail:tt)*) => {
        #[test]
        fn test_fq6_serialization() {
            let byte_size = Fq6::zero().serialized_size();
            field_serialization_test::<Fq6>(byte_size);
        }

        generate_field_serialization_test!($($tail)*);
    };

    (fq12; $($tail:tt)*) => {
        #[test]
        fn test_fq12_serialization() {
            let byte_size = Fq12::zero().serialized_size();
            field_serialization_test::<Fq12>(byte_size);
        }

        generate_field_serialization_test!($($tail)*);
    };

    ($curve_name: ident; $($tail:tt)*) => {
        #[test]
        fn test_field_serialization() {
            let mut rng = test_rng();
            for _ in 0..ITERATIONS {
                let a: Fr = rng.gen();
                let b: Fq = rng.gen();

                let byte_size = a.serialized_size();
                let (_, buffer_size) = buffer_bit_byte_size(Fr::MODULUS_BIT_SIZE as usize);
                assert_eq!(byte_size, buffer_size);
                field_serialization_test::<Fr>(byte_size);

                let byte_size = b.serialized_size();
                let (_, buffer_size) = buffer_bit_byte_size(Fq::MODULUS_BIT_SIZE as usize);
                assert_eq!(byte_size, buffer_size);
                field_serialization_test::<Fq>(byte_size);
            }
        }

        generate_field_serialization_test!($($tail)*);
    };
}
>>>>>>> 1bf3f2d3
<|MERGE_RESOLUTION|>--- conflicted
+++ resolved
@@ -6,610 +6,5 @@
 #[macro_use]
 pub mod pairing;
 
-<<<<<<< HEAD
 pub use num_bigint;
-pub use num_integer;
-=======
-#[macro_export]
-macro_rules! generate_g1_test {
-    () => {};
-
-    (curve_tests; $($tail:tt)*) => {
-        #[test]
-        fn test_g1_projective_curve() {
-            curve_tests::<G1Projective>();
-        }
-        generate_g1_test!($($tail)*);
-    };
-
-    (sw_tests; $($tail:tt)*) => {
-        #[test]
-        fn test_g1_projective_sw() {
-            sw_tests::<g1::Parameters>();
-        }
-        generate_g1_test!($($tail)*);
-    };
-
-
-    (edwards_tests; $($tail:tt)*) => {
-        #[test]
-        fn test_g1_projective_edwards() {
-            edwards_tests::<g1::Parameters>();
-        }
-        generate_g1_test!($($tail)*);
-    };
-
-    ($curve_name: ident; $($tail:tt)*) => {
-        #[test]
-        fn test_g1_affine_curve() {
-            test_var_base_msm::<G1Projective>();
-            ark_algebra_test_templates::msm::test_chunked_pippenger::<G1Projective>();
-            ark_algebra_test_templates::msm::test_hashmap_pippenger::<G1Projective>();
-        }
-
-        #[test]
-        fn test_g1_generator() {
-            let generator = G1Affine::generator();
-            assert!(generator.is_on_curve());
-            assert!(generator.is_in_correct_subgroup_assuming_on_curve());
-        }
-
-        generate_g1_test!($($tail)*);
-    };
-}
-
-#[macro_export]
-macro_rules! generate_g2_test {
-    () => {};
-
-    (curve_tests; $($tail:tt)*) => {
-        #[test]
-        fn test_g2_projective_curve() {
-            curve_tests::<G2Projective>();
-        }
-        generate_g2_test!($($tail)*);
-    };
-
-    (sw_tests; $($tail:tt)*) => {
-        #[test]
-        fn test_g2_projective_sw() {
-            sw_tests::<g2::Parameters>();
-        }
-        generate_g2_test!($($tail)*);
-    };
-
-
-    (edwards_tests; $($tail:tt)*) => {
-        #[test]
-        fn test_g2_projective_edwards() {
-            edwards_tests::<g2::Parameters>();
-        }
-        generate_g2_test!($($tail)*);
-    };
-
-    ($curve_name: ident; $($tail:tt)*) => {
-        #[test]
-        fn test_g2_generator() {
-            let generator = G2Affine::generator();
-            assert!(generator.is_on_curve());
-            assert!(generator.is_in_correct_subgroup_assuming_on_curve());
-        }
-
-        generate_g2_test!($($tail)*);
-    };
-}
-
-#[macro_export]
-macro_rules! generate_bilinearity_test {
-    () => {};
-
-    ($curve_name: ident, $field_name: ident) => {
-        #[test]
-        fn test_bilinearity() {
-            let mut rng = test_rng();
-            let a: G1Projective = rng.gen();
-            let b: G2Projective = rng.gen();
-            let s: Fr = rng.gen();
-
-            let mut sa = a;
-            sa.mul_assign(s);
-            let mut sb = b;
-            sb.mul_assign(s);
-
-            let ans1 = $curve_name::pairing(sa, b);
-            let ans2 = $curve_name::pairing(a, sb);
-            let ans3 = $curve_name::pairing(a, b).pow(s.into_bigint());
-
-            assert_eq!(ans1, ans2);
-            assert_eq!(ans2, ans3);
-
-            assert_ne!(ans1, $field_name::one());
-            assert_ne!(ans2, $field_name::one());
-            assert_ne!(ans3, $field_name::one());
-
-            assert_eq!(ans1.pow(Fr::characteristic()), $field_name::one());
-            assert_eq!(ans2.pow(Fr::characteristic()), $field_name::one());
-            assert_eq!(ans3.pow(Fr::characteristic()), $field_name::one());
-        }
-    };
-}
-
-#[macro_export]
-macro_rules! generate_product_of_pairings_test {
-    () => {};
-
-    ($curve_name: ident) => {
-        #[test]
-        fn test_product_of_pairings() {
-            let rng = &mut test_rng();
-
-            let a = G1Projective::rand(rng).into_affine();
-            let b = G2Projective::rand(rng).into_affine();
-            let c = G1Projective::rand(rng).into_affine();
-            let d = G2Projective::rand(rng).into_affine();
-            let ans1 = $curve_name::pairing(a, b) * &$curve_name::pairing(c, d);
-            let ans2 =
-                $curve_name::product_of_pairings(&[(a.into(), b.into()), (c.into(), d.into())]);
-            assert_eq!(ans1, ans2);
-        }
-    };
-}
-
-#[macro_export]
-macro_rules! generate_g1_generator_raw_test {
-    () => {};
-
-    ($curve_name: ident, $const: expr) => {
-        #[test]
-        fn test_g1_generator_raw() {
-            let mut x = Fq::zero();
-            let mut i = 0;
-            loop {
-                // y^2 = x^3 + b
-                let mut rhs = x;
-                rhs.square_in_place();
-                rhs.mul_assign(&x);
-                rhs.add_assign(&g1::Parameters::COEFF_B);
-
-                if let Some(y) = rhs.sqrt() {
-                    let p = G1Affine::new_unchecked(x, if y < -y { y } else { -y });
-                    assert!(!p.is_in_correct_subgroup_assuming_on_curve());
-
-                    let g1 = p.mul_by_cofactor_to_projective();
-                    if !g1.is_zero() {
-                        assert_eq!(i, $const);
-                        let g1 = G1Affine::from(g1);
-
-                        assert!(g1.is_in_correct_subgroup_assuming_on_curve());
-
-                        assert_eq!(g1, G1Affine::generator());
-                        break;
-                    }
-                }
-
-                i += 1;
-                x.add_assign(&Fq::one());
-            }
-        }
-    };
-}
-
-#[macro_export]
-macro_rules! generate_field_test {
-    () => {
-        pub(crate) const ITERATIONS: usize = 5;
-    };
-
-    (fq2; $($tail:tt)*) => {
-        #[test]
-        fn test_fq2() {
-            let mut rng = ark_std::test_rng();
-            for _ in 0..ITERATIONS {
-                let a: Fq2 = UniformRand::rand(&mut rng);
-                let b: Fq2 = UniformRand::rand(&mut rng);
-                field_test(a, b);
-                sqrt_field_test(a);
-            }
-            frobenius_test::<Fq2, _>(Fq::characteristic(), 13);
-        }
-
-        generate_field_test!($($tail)*);
-    };
-
-    (fq3; $($tail:tt)*) => {
-        #[test]
-        fn test_fq3() {
-            let mut rng = ark_std::test_rng();
-            for _ in 0..ITERATIONS {
-                let a: Fq3 = UniformRand::rand(&mut rng);
-                let b: Fq3 = UniformRand::rand(&mut rng);
-                field_test(a, b);
-                sqrt_field_test(a);
-            }
-            frobenius_test::<Fq3, _>(Fq::characteristic(), 13);
-        }
-
-        generate_field_test!($($tail)*);
-    };
-
-    (fq4; $($tail:tt)*) => {
-        #[test]
-        fn test_fq4() {
-            let mut rng = ark_std::test_rng();
-            for _ in 0..ITERATIONS {
-                let g: Fq4 = UniformRand::rand(&mut rng);
-                let h: Fq4 = UniformRand::rand(&mut rng);
-                field_test(g, h);
-            }
-            frobenius_test::<Fq4, _>(Fq::characteristic(), 13);
-        }
-
-        generate_field_test!($($tail)*);
-    };
-
-    // Fq6 which is a cubic extension of Fq2.
-    (fq6; $($tail:tt)*) => {
-        #[test]
-        fn test_fq6() {
-            let mut rng = ark_std::test_rng();
-            for _ in 0..ITERATIONS {
-                let g: Fq6 = UniformRand::rand(&mut rng);
-                let h: Fq6 = UniformRand::rand(&mut rng);
-                field_test(g, h);
-            }
-            frobenius_test::<Fq6, _>(Fq::characteristic(), 13);
-        }
-
-        #[test]
-        #[should_panic(expected = "not implemented")]
-        fn test_fq6_sqrt() {
-            let mut rng = ark_std::test_rng();
-            let g: Fq6 = UniformRand::rand(&mut rng);
-            sqrt_field_test(g);
-        }
-
-        generate_field_test!($($tail)*);
-    };
-
-    // Fq6 which is a quadratic extension of Fq3.
-    (fq6_2_on_3; $($tail:tt)*) => {
-        #[test]
-        fn test_fq6() {
-            let mut rng = ark_std::test_rng();
-            for _ in 0..ITERATIONS {
-                let g: Fq6 = UniformRand::rand(&mut rng);
-                let h: Fq6 = UniformRand::rand(&mut rng);
-                field_test(g, h);
-                sqrt_field_test(g);
-            }
-            frobenius_test::<Fq6, _>(Fq::characteristic(), 13);
-        }
-    };
-
-    (fq12; $($tail:tt)*) => {
-        #[test]
-        fn test_fq12() {
-            let mut rng = test_rng();
-            for _ in 0..ITERATIONS {
-                let g: Fq12 = rng.gen();
-                let h: Fq12 = rng.gen();
-                field_test(g, h);
-            }
-            frobenius_test::<Fq12, _>(Fq::characteristic(), 13);
-        }
-
-        generate_field_test!($($tail)*);
-    };
-
-    ($curve_name: ident; $($tail:tt)*) => {
-        #[test]
-        fn test_fr() {
-            let mut rng = ark_std::test_rng();
-            for _ in 0..ITERATIONS {
-                let a: Fr = UniformRand::rand(&mut rng);
-                let b: Fr = UniformRand::rand(&mut rng);
-                field_test(a, b);
-                primefield_test::<Fr>();
-                sqrt_field_test(b);
-            }
-        }
-
-        #[test]
-        fn test_fq() {
-            let mut rng = ark_std::test_rng();
-            for _ in 0..ITERATIONS {
-                let a: Fq = UniformRand::rand(&mut rng);
-                let b: Fq = UniformRand::rand(&mut rng);
-                field_test(a, b);
-                primefield_test::<Fq>();
-                sqrt_field_test(a);
-            }
-        }
-
-        #[test]
-        fn test_fq_add_assign() {
-            // Test associativity
-
-            let mut rng = test_rng();
-
-            for _ in 0..1000 {
-                // Generate a, b, c and ensure (a + b) + c == a + (b + c).
-                let a = Fq::rand(&mut rng);
-                let b = Fq::rand(&mut rng);
-                let c = Fq::rand(&mut rng);
-
-                let mut tmp1 = a;
-                tmp1.add_assign(&b);
-                tmp1.add_assign(&c);
-
-                let mut tmp2 = b;
-                tmp2.add_assign(&c);
-                tmp2.add_assign(&a);
-
-                assert_eq!(tmp1, tmp2);
-            }
-        }
-
-        #[test]
-        fn test_fq_sub_assign() {
-            let mut rng = test_rng();
-
-            for _ in 0..1000 {
-                // Ensure that (a - b) + (b - a) = 0.
-                let a = Fq::rand(&mut rng);
-                let b = Fq::rand(&mut rng);
-
-                let mut tmp1 = a;
-                tmp1.sub_assign(&b);
-
-                let mut tmp2 = b;
-                tmp2.sub_assign(&a);
-
-                tmp1.add_assign(&tmp2);
-                assert!(tmp1.is_zero());
-            }
-        }
-
-        #[test]
-        fn test_fq_mul_assign() {
-            let mut rng = test_rng();
-
-            for _ in 0..1000000 {
-                // Ensure that (a * b) * c = a * (b * c)
-                let a = Fq::rand(&mut rng);
-                let b = Fq::rand(&mut rng);
-                let c = Fq::rand(&mut rng);
-
-                let mut tmp1 = a;
-                tmp1.mul_assign(&b);
-                tmp1.mul_assign(&c);
-
-                let mut tmp2 = b;
-                tmp2.mul_assign(&c);
-                tmp2.mul_assign(&a);
-
-                assert_eq!(tmp1, tmp2);
-            }
-
-            for _ in 0..1000000 {
-                // Ensure that r * (a + b + c) = r*a + r*b + r*c
-
-                let r = Fq::rand(&mut rng);
-                let mut a = Fq::rand(&mut rng);
-                let mut b = Fq::rand(&mut rng);
-                let mut c = Fq::rand(&mut rng);
-
-                let mut tmp1 = a;
-                tmp1.add_assign(&b);
-                tmp1.add_assign(&c);
-                tmp1.mul_assign(&r);
-
-                a.mul_assign(&r);
-                b.mul_assign(&r);
-                c.mul_assign(&r);
-
-                a.add_assign(&b);
-                a.add_assign(&c);
-
-                assert_eq!(tmp1, a);
-            }
-        }
-
-        #[test]
-        fn test_fq_squaring() {
-            let mut rng = test_rng();
-
-            for _ in 0..1000000 {
-                // Ensure that (a * a) = a^2
-                let a = Fq::rand(&mut rng);
-
-                let mut tmp = a;
-                tmp.square_in_place();
-
-                let mut tmp2 = a;
-                tmp2.mul_assign(&a);
-
-                assert_eq!(tmp, tmp2);
-            }
-        }
-
-        #[test]
-        fn test_fq_inverse() {
-            assert!(Fq::zero().inverse().is_none());
-
-            let mut rng = test_rng();
-
-            let one = Fq::one();
-
-            for _ in 0..1000 {
-                // Ensure that a * a^-1 = 1
-                let mut a = Fq::rand(&mut rng);
-                let ainv = a.inverse().unwrap();
-                a.mul_assign(&ainv);
-                assert_eq!(a, one);
-            }
-        }
-
-        #[test]
-        fn test_fq_double_in_place() {
-            let mut rng = test_rng();
-
-            for _ in 0..1000 {
-                // Ensure doubling a is equivalent to adding a to itself.
-                let mut a = Fq::rand(&mut rng);
-                let mut b = a;
-                b.add_assign(&a);
-                a.double_in_place();
-                assert_eq!(a, b);
-            }
-        }
-
-        #[test]
-        fn test_fq_negate() {
-            {
-                let a = -Fq::zero();
-
-                assert!(a.is_zero());
-            }
-
-            let mut rng = test_rng();
-
-            for _ in 0..1000 {
-                // Ensure (a - (-a)) = 0.
-                let mut a = Fq::rand(&mut rng);
-                let b = -a;
-                a.add_assign(&b);
-
-                assert!(a.is_zero());
-            }
-        }
-
-        #[test]
-        fn test_fq_pow() {
-            let mut rng = test_rng();
-
-            for i in 0..1000 {
-                // Exponentiate by various small numbers and ensure it consists with repeated
-                // multiplication.
-                let a = Fq::rand(&mut rng);
-                let target = a.pow(&[i]);
-                let mut c = Fq::one();
-                for _ in 0..i {
-                    c.mul_assign(&a);
-                }
-                assert_eq!(c, target);
-            }
-
-            for _ in 0..1000 {
-                // Exponentiating by the modulus should have no effect in a prime field.
-                let a = Fq::rand(&mut rng);
-
-                assert_eq!(a, a.pow(Fq::characteristic()));
-            }
-        }
-
-        #[test]
-        fn test_fq_sqrt() {
-            let mut rng = test_rng();
-
-            assert_eq!(Fq::zero().sqrt().unwrap(), Fq::zero());
-
-            for _ in 0..1000 {
-                // Ensure sqrt(a^2) = a or -a
-                let a = Fq::rand(&mut rng);
-                let nega = -a;
-                let mut b = a;
-                b.square_in_place();
-
-                let b = b.sqrt().unwrap();
-
-                assert!(a == b || nega == b);
-            }
-
-            for _ in 0..1000 {
-                // Ensure sqrt(a)^2 = a for random a
-                let a = Fq::rand(&mut rng);
-
-                if let Some(mut tmp) = a.sqrt() {
-                    tmp.square_in_place();
-
-                    assert_eq!(a, tmp);
-                }
-            }
-        }
-
-        generate_field_test!($($tail)*);
-    };
-    (mont($fq_num_limbs:expr, $fr_num_limbs:expr); $($tail:tt)*) => {
-        #[test]
-        fn test_fq_mont() {
-            montgomery_primefield_test::<FqConfig, $fq_num_limbs>();
-        }
-
-        #[test]
-        fn test_fr_mont() {
-            montgomery_primefield_test::<FrConfig, $fr_num_limbs>();
-        }
-
-        generate_field_test!($($tail)*);
-    }
-}
-
-#[macro_export]
-macro_rules! generate_field_serialization_test {
-    () => {};
-
-    (fq2; $($tail:tt)*) => {
-        #[test]
-        fn test_fq2_serialization() {
-            let byte_size = Fq2::zero().serialized_size();
-            field_serialization_test::<Fq2>(byte_size);
-        }
-
-        generate_field_serialization_test!($($tail)*);
-    };
-
-    (fq6; $($tail:tt)*) => {
-        #[test]
-        fn test_fq6_serialization() {
-            let byte_size = Fq6::zero().serialized_size();
-            field_serialization_test::<Fq6>(byte_size);
-        }
-
-        generate_field_serialization_test!($($tail)*);
-    };
-
-    (fq12; $($tail:tt)*) => {
-        #[test]
-        fn test_fq12_serialization() {
-            let byte_size = Fq12::zero().serialized_size();
-            field_serialization_test::<Fq12>(byte_size);
-        }
-
-        generate_field_serialization_test!($($tail)*);
-    };
-
-    ($curve_name: ident; $($tail:tt)*) => {
-        #[test]
-        fn test_field_serialization() {
-            let mut rng = test_rng();
-            for _ in 0..ITERATIONS {
-                let a: Fr = rng.gen();
-                let b: Fq = rng.gen();
-
-                let byte_size = a.serialized_size();
-                let (_, buffer_size) = buffer_bit_byte_size(Fr::MODULUS_BIT_SIZE as usize);
-                assert_eq!(byte_size, buffer_size);
-                field_serialization_test::<Fr>(byte_size);
-
-                let byte_size = b.serialized_size();
-                let (_, buffer_size) = buffer_bit_byte_size(Fq::MODULUS_BIT_SIZE as usize);
-                assert_eq!(byte_size, buffer_size);
-                field_serialization_test::<Fq>(byte_size);
-            }
-        }
-
-        generate_field_serialization_test!($($tail)*);
-    };
-}
->>>>>>> 1bf3f2d3
+pub use num_integer;