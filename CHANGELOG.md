
## Pending

### Breaking changes
- #20 (ark-poly) Move univariate DensePolynomial and SparsePolynomial into a 
    univariate sub-crate. Make this change by:
    find w/ regex `ark_poly::(Dense|Sparse)Polynomial`, and replace with `ark_poly::univariate::$1Polynomial`.
- #36 (ark-ec) In Short-Weierstrass curves, include an infinity bit in `ToConstraintField`.
- #37 (ark-poly) In the `Polynomial` trait, add `Hash` trait bound to `Point`.
- #38 (ark-poly) Add `Add` and `Neg` trait bounds to `Polynomial`.
- #51 (ark-ff) Removed `unitary_inverse` from `QuadExtField`. Make this change by
    replacing `x.unitary_inverse()` with `let mut tmp = x.clone(); tmp.conjugate()`
- #53 (ark-poly) Add `Zero` trait bound to `Polynomial`.
- #106 (ark-ff, ark-ec) Add `Zeroize` trait bound to `Field, ProjectiveGroup, AffineGroup` traits.
- #108 (ark-ff) Add `extension_degree()` method to `Field`.
- #110 (ark-ec) Change the trait bound on the scalar for `mul`, from (essentially) `Into<BigInt>` to `AsRef<[u64]>`

### Features
- #20 (ark-poly) Add structs/traits for multivariate polynomials
- #22 (ark-ec) Speedup fixed-base MSMs
- #28 (ark-poly) Add `domain()` method on the `evaluations` struct
- #31 (ark-ec) Speedup point doubling on twisted edwards curves
- #35 (ark-ff) Implement `ToConstraintField` for `bool`
- #48 (ark-ff) Speedup `sqrt` on `QuadExtField`
- #94 (ark-ff) Implement `ToBytes` and `FromBytes` for `u128`
- #99 (ark-poly) Speedup `evaluate_all_lagrange_coefficients`
- #100 (ark-ff) Implement `batch_inverse_and_mul`
- #101 (ark-ff) Add `element(i: usize)` on the `Domain` trait.
- #107 (ark-serialize) Add an impl of `CanonicalSerialize/Deserialize` for `BTreeSet`.
<<<<<<< HEAD
- #114 (ark-poly) Significantly speedup and reduce memory usage of `DensePolynomial.evaluate`.

=======
- #115 (ark-poly) Add parallel implementation to operations on `Evaluations`.
- #115 (ark-ff) Add parallel implementation of `batch_inversion`.
>>>>>>> 14c35fd8
### Bug fixes
- #36 (ark-ec) In Short-Weierstrass curves, include an infinity bit in `ToConstraintField`.
- #107 (ark-serialize) Fix handling of `(de)serialize_uncompressed/unchecked` in various impls of `CanonicalSerialize/Deserialize`.


## v0.1.0 (Initial release of arkworks/algebra)<|MERGE_RESOLUTION|>--- conflicted
+++ resolved
@@ -27,13 +27,10 @@
 - #100 (ark-ff) Implement `batch_inverse_and_mul`
 - #101 (ark-ff) Add `element(i: usize)` on the `Domain` trait.
 - #107 (ark-serialize) Add an impl of `CanonicalSerialize/Deserialize` for `BTreeSet`.
-<<<<<<< HEAD
 - #114 (ark-poly) Significantly speedup and reduce memory usage of `DensePolynomial.evaluate`.
-
-=======
 - #115 (ark-poly) Add parallel implementation to operations on `Evaluations`.
 - #115 (ark-ff) Add parallel implementation of `batch_inversion`.
->>>>>>> 14c35fd8
+
 ### Bug fixes
 - #36 (ark-ec) In Short-Weierstrass curves, include an infinity bit in `ToConstraintField`.
 - #107 (ark-serialize) Fix handling of `(de)serialize_uncompressed/unchecked` in various impls of `CanonicalSerialize/Deserialize`.
