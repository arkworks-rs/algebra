--- conflicted
+++ resolved
@@ -1,3 +1,14 @@
+## Pending
+
+### Breaking changes
+
+### Features
+
+- [\#230](https://github.com/arkworks-rs/algebra/pull/230) (ark-ec) Add `wnaf_mul` implementation for `ProjectiveCurve`.
+
+### Improvements
+
+
 ## v0.2.0
 
 The main features of this release are:
@@ -44,16 +55,6 @@
 - [\#166](https://github.com/arkworks-rs/algebra/pull/166) (ark-ff) Change `BigInt::{from_bytes, to_bits}` to `from_bytes_le, from_bytes_be, to_bits_le, to_bits_be`.
 
 ### Features
-<<<<<<< HEAD
-- #20 (ark-poly) Add structs/traits for multivariate polynomials
-- #96 (ark-ff) Make the `field_new` macro accept values in integer form, without requiring decomposition into limbs, and without requiring encoding in Montgomery form.
-- #106 (ark-ff, ark-ec) Add `Zeroize` trait bound to `Field, ProjectiveGroup, AffineGroup` traits.
-- #117 (ark-poly) Add operations to `SparsePolynomial`, so it implements `Polynomial`
-- #140 (ark-poly) Add support for multilinear extensions in dense and sparse evaluation form.
-- #164 (ark-ff) Add methods `from_{be, le}_bytes_mod_order` to the `PrimeField` trait.
-- #197 (ark-test-curves) Add a BN384 curve with low two-arity for mixed-radix testing.
-- #230 (ark-ec) Add `wnaf_mul` implementation for `ProjectiveCurve`.
-=======
 - [\#20](https://github.com/arkworks-rs/algebra/pull/20) (ark-poly) Add structs/traits for multivariate polynomials
 - [\#96](https://github.com/arkworks-rs/algebra/pull/96) (ark-ff) Make the `field_new` macro accept values in integer form, without requiring decomposition into limbs, and without requiring encoding in Montgomery form.
 - [\#106](https://github.com/arkworks-rs/algebra/pull/106) (ark-ff, ark-ec) Add `Zeroize` trait bound to `Field, ProjectiveGroup, AffineGroup` traits.
@@ -61,7 +62,6 @@
 - [\#140](https://github.com/arkworks-rs/algebra/pull/140) (ark-poly) Add support for multilinear extensions in dense and sparse evaluation form.
 - [\#164](https://github.com/arkworks-rs/algebra/pull/164) (ark-ff) Add methods `from_{be, le}_bytes_mod_order` to the `PrimeField` trait.
 - [\#197](https://github.com/arkworks-rs/algebra/pull/197) (ark-test-curves) Add a BN384 curve with low two-arity for mixed-radix testing.
->>>>>>> 8176e516
 
 ### Improvements
 - [\#22](https://github.com/arkworks-rs/algebra/pull/22) (ark-ec) Speedup fixed-base MSMs
