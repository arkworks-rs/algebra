
## Pending

### Breaking changes
- #20 (ark-poly) Move univariate DensePolynomial and SparsePolynomial into a 
    univariate sub-crate. Make this change by:
    find w/ regex `ark_poly::(Dense|Sparse)Polynomial`, and replace with `ark_poly::univariate::$1Polynomial`.
- #36 (ark-ec) In Short-Weierstrass curves, include an infinity bit in `ToConstraintField`.
- #37 (ark-poly) In the `Polynomial` trait, add `Hash` trait bound to `Point`.
- #38 (ark-poly) Add `Add` and `Neg` trait bounds to `Polynomial`.
- #51 (ark-ff) Removed `unitary_inverse` from `QuadExtField`. Make this change by
    replacing `x.unitary_inverse()` with `let mut tmp = x.clone(); tmp.conjugate()`
- #53 (ark-poly) Add `Zero` trait bound to `Polynomial`.

### Features
- #20 (ark-poly) Add structs/traits for multivariate polynomials
- #22 (ark-ec) Speedup fixed-base MSMs
- #28 (ark-poly) Add `domain()` method on the `evaluations` struct
- #31 (ark-ec) Speedup point doubling on twisted edwards curves
- #35 (ark-ff) Implement `ToConstraintField` for `bool`
- #48 (ark-ff) Speedup `sqrt` on `QuadExtField`
- #94 (ark-ff) Implement `ToBytes` and `FromBytes` for `u128`
- #99 (ark-poly) Speedup `evaluate_all_lagrange_coefficients`
<<<<<<< HEAD
- #100 (ark-ff) Implement `Batch_inverse_and_mul`
=======
- #101 (ark-ff) Add `element(i: usize)` on the `Domain` Trait.

>>>>>>> acf96b20

### Bug fixes
- #36 (ark-ec) In Short-Weierstrass curves, include an infinity bit in `ToConstraintField`.


## v0.0 (Initial release of arkworks/algebra)<|MERGE_RESOLUTION|>--- conflicted
+++ resolved
@@ -21,12 +21,8 @@
 - #48 (ark-ff) Speedup `sqrt` on `QuadExtField`
 - #94 (ark-ff) Implement `ToBytes` and `FromBytes` for `u128`
 - #99 (ark-poly) Speedup `evaluate_all_lagrange_coefficients`
-<<<<<<< HEAD
-- #100 (ark-ff) Implement `Batch_inverse_and_mul`
-=======
-- #101 (ark-ff) Add `element(i: usize)` on the `Domain` Trait.
-
->>>>>>> acf96b20
+- #100 (ark-ff) Implement `batch_inverse_and_mul`
+- #101 (ark-ff) Add `element(i: usize)` on the `Domain` trait.
 
 ### Bug fixes
 - #36 (ark-ec) In Short-Weierstrass curves, include an infinity bit in `ToConstraintField`.
