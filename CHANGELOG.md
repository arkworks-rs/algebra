--- conflicted
+++ resolved
@@ -46,11 +46,8 @@
 - #96 (ark-ff) Make the `field_new` macro accept values in integer form, without requiring decomposition into limbs, and without requiring encoding in Montgomery form.
 - #106 (ark-ff, ark-ec) Add `Zeroize` trait bound to `Field, ProjectiveGroup, AffineGroup` traits.
 - #117 (ark-poly) Add operations to `SparsePolynomial`, so it implements `Polynomial`
-<<<<<<< HEAD
 - #140 (ark-poly) Add support for multilinear extensions in dense and sparse evaluation form.
-=======
 - #164 (ark-ff) Add methods `from_{be, le}_bytes_mod_order` to the `PrimeField` trait.
->>>>>>> 035c7ce2
 
 ### Improvements
 - #22 (ark-ec) Speedup fixed-base MSMs
