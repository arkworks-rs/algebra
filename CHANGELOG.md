# CHANGELOG

## Pending

### Breaking changes

- [\#300](https://github.com/arkworks-rs/algebra/pull/300) (`ark-ec`) Change the implementation of `Hash` trait of `GroupProjective` to use the affine co-ordinates.
- [\#310](https://github.com/arkworks-rs/algebra/pull/310) (`ark-ec`, `ark-ff`) Remove unnecessary internal `PhantomData`.
- [\#333](https://github.com/arkworks-rs/algebra/pull/333) (`ark-poly`) Expose more properties of `EvaluationDomain`s.
- [\#338](https://github.com/arkworks-rs/algebra/pull/338) (`ark-ec`) Add missing `UniformRand` trait bound to `GroupAffine`.
- [\#338](https://github.com/arkworks-rs/algebra/pull/338) (workspace) Change to Rust 2021 edition.
- [\#345](https://github.com/arkworks-rs/algebra/pull/345) (`ark-ec`, `ark-serialize`) Change the serialization format for Twisted Edwards Curves. We now encode the Y co-ordinate and take the sign bit of the X co-ordinate, the default flag is also now the Positive X value. The old methods for backwards compatibility are located [here](https://github.com/arkworks-rs/algebra/pull/345/files#diff-3621a48bb33f469144044d8d5fc663f767e103132a764812cda6be6c25877494R860)
- [\#348](https://github.com/arkworks-rs/algebra/pull/348) (`ark-ec`) Rename `msm:{Fixed,Variable}BaseMSM:multi_scalar_mul` to `msm:{Fixed,Variable}:msm` to avoid redundancy.
- [\#359](https://github.com/arkworks-rs/algebra/pull/359) (ark-test-templates) Simplify the field and curve test macros.
- [\#365](https://github.com/arkworks-rs/algebra/pull/365) (`ark-ec`)
    - Move `COFACTOR`, `COFACTOR_INV`, and `is_in_correct_subgroup_assuming_on_curve()` from `{SW,TE}ModelParameters` to `ModelParameters`.
    - Add `mul_bits()` to `AffineCurve` and provide a default implementation of `mul()` using this.
    - Remove duplicate function `scale_by_cofactor()` from `short_weierstrass_jacobian::GroupAffine` and `twisted_edwards_extended::GroupAffine`
- [\#370](https://github.com/arkworks-rs/algebra/pull/370) (all) Set the minimum `rust-version = 1.56` in the manifests of all crates.
- [\#379](https://github.com/arkworks-rs/algebra/pull/379) (`ark-ff`) Refactor `Field` implementation and `PrimeField` trait:
    - Switch from hardcoded `FpXYZ` to `Fp<N>` based on `const` generics.
    - Move Montgomery arithmetic to an optional backend.
    - Rename `field_new` macros to `MontFp`, `QuadExt` and `CubicExt` macros.
    - Introduce `const fn`s for generating many constants.
    - Add default associated constants to reduce boilerplate.
    - Rename `Fp*Parameters` to `Fp*Config`.
    - Add `From<u32>`, `From<u16>`, and `From<u8>` `impl`s for `BigInt<N>`.
<<<<<<< HEAD
=======
    - Remove `FftConfig`; move its contents to `FftField`.
- [\#383](https://github.com/arkworks-rs/algebra/pull/383) (arc-ff) Rename `BigInteger::add_nocarry` to `add_with_carry` and `sub_noborrow` to `sub_with_borrow`.

>>>>>>> 08c4cdb5

### Features

- [\#321](https://github.com/arkworks-rs/algebra/pull/321) (`ark-ff`) Change bigint conversions to impl `From` instead of `Into`.
- [\#301](https://github.com/arkworks-rs/algebra/pull/301) (`ark-ec`) Add `GLVParameters` trait definition.
- [\#312](https://github.com/arkworks-rs/algebra/pull/312) (`ark-ec`) Add `is_in_correct_subgroup_assuming_on_curve` for all `SWModelParameters`.
- [\#348](https://github.com/arkworks-rs/algebra/pull/348) (`ark-ec`) Add `msm:{Fixed,Variable}Base:msm_checked_len`.
- [\#364](https://github.com/arkworks-rs/algebra/pull/364) (`ark-ec`) Add `ChunkedPippenger` to variable-base MSM.
- [\#371](https://github.com/arkworks-rs/algebra/pull/371) (`ark-serialize`) Add serialization impls for arrays

### Improvements

- [\#339](https://github.com/arkworks-rs/algebra/pull/339) (`ark-ff`) Remove duplicated code from `test_field` module and replace its usage with `ark-test-curves` crate.
- [\#352](https://github.com/arkworks-rs/algebra/pull/352) (`ark-ff`) Update `QuadExtField::sqrt` for better performance.
- [\#357](https://github.com/arkworks-rs/algebra/pull/357) (`ark-poly`) Speedup division by vanishing polynomials for dense polynomials.

### Bugfixes

- [\#350](https://github.com/arkworks-rs/algebra/pull/350) (`ark-serialize`) Fix issues with hygiene whenever a non-standard `Result` type is in scope.
- [\#358](https://github.com/arkworks-rs/algebra/pull/358) (`ark-ff`) Fix the bug for `QuadExtField::sqrt` when `c1 = 0 && c0.legendre.is_qnr()`
- [\#366](https://github.com/arkworks-rs/algebra/pull/366) (`ark-ff`) Fix `norm()` for cubic extension field towers.

## v0.3.0

### Breaking changes

- [\#285](https://github.com/arkworks-rs/algebra/pull/285) (`ark-ec`) Remove `ATE_LOOP_COUNT_IS_NEGATIVE` from BN curve parameter trait.
- [\#292](https://github.com/arkworks-rs/algebra/pull/292) (`ark-ec`) Remove `CycleEngine`.
- [\#293](https://github.com/arkworks-rs/algebra/pull/293) (`ark-ff`) Remove `ark_ff::test_rng`.

### Features

- [\#230](https://github.com/arkworks-rs/algebra/pull/230) (`ark-ec`) Add `wnaf_mul` implementation for `ProjectiveCurve`.
- [\#245](https://github.com/arkworks-rs/algebra/pull/245) (`ark-poly`) Speedup the sequential and parallel radix-2 FFT and IFFT significantly by making the method in which it accesses roots more cache-friendly.
- [\#258](https://github.com/arkworks-rs/algebra/pull/258) (`ark-poly`) Add `Mul<F>` implementation for `DensePolynomial`.
- [\#259](https://github.com/arkworks-rs/algebra/pull/259) (`ark-poly`) Add `Mul<F>` implementation for `SparsePolynomial` and `Add<SparsePolynomial<F>>/Sub<SparsePolynomial<F>>` for `DensePolynomial`.
- [\#261](https://github.com/arkworks-rs/algebra/pull/261) (`ark-ff`) Add support for 448-bit integers and fields.
- [\#263](https://github.com/arkworks-rs/algebra/pull/263) (`ark-ff`) Add `From<iXXX>` implementations to fields.
- [\#265](https://github.com/arkworks-rs/algebra/pull/265) (ark-serialize) Add hashing as an extension trait of `CanonicalSerialize`.
- [\#280](https://github.com/arkworks-rs/algebra/pull/280) (`ark-ff`) Add `Into<BigUint>` and `From<BigUint>` implementations to `BigInteger` and `PrimeField`.
- [\#289](https://github.com/arkworks-rs/algebra/pull/289) (`ark-ec`) Add `Sum` implementation for all `AffineCurve`.

### Improvements

- [\#279](https://github.com/arkworks-rs/algebra/pull/279) (`ark-ec`) Parallelize miller loop operations for BLS12.

### Bugfixes

- [\#252](https://github.com/arkworks-rs/algebra/pull/252) (`ark-ff`) Fix prime field sampling when `REPR_SHIFT_BITS` is 64.
- [\#284](https://github.com/arkworks-rs/algebra/pull/284) (`ark-poly-benches`) Fix the panic `subgroup_fft_in_place` benchmark for MNT6-753's Fr.

## v0.2.0

The main features of this release are:

- Adding the ability to define fields with integer parameters
- Multi-variate polynomial support
- Multilinear polynomial support
- Many speedups to operations involving polynomials
- Some speedups to `sqrt`
- Small speedups to MSMs
- Big speedups to radix-2 FFTs
- Fix in the assembly arithmetic backend
- Adding new traits for basic curve cycles and pairing based curve cycles

### Breaking changes

- [\#20](https://github.com/arkworks-rs/algebra/pull/20) (`ark-poly`) Move univariate DensePolynomial and SparsePolynomial into a
    univariate sub-crate. Make this change by:
    find w/ regular expression `ark_poly::(Dense|Sparse)Polynomial`, and replace with `ark_poly::univariate::$1Polynomial`.
- [\#36](https://github.com/arkworks-rs/algebra/pull/36) (`ark-ec`) In Short-Weierstrass curves, include an infinity bit in `ToConstraintField`.
- [\#37](https://github.com/arkworks-rs/algebra/pull/37) (`ark-poly`) In the `Polynomial` trait, add `Hash` trait bound to `Point`.
- [\#38](https://github.com/arkworks-rs/algebra/pull/38) (`ark-poly`) Add `Add` and `Neg` trait bounds to `Polynomial`.
- [\#51](https://github.com/arkworks-rs/algebra/pull/51) (`ark-ff`) Removed `unitary_inverse` from `QuadExtField`. Make this change by
    replacing `x.unitary_inverse()` with `let mut tmp = x.clone(); tmp.conjugate()`.
- [\#53](https://github.com/arkworks-rs/algebra/pull/53) (`ark-poly`) Add `Zero` trait bound to `Polynomial`.
- [\#96](https://github.com/arkworks-rs/algebra/pull/96) (`ark-ff`) Make the `field_new` macro accept values in integer form, without requiring decomposition into limbs, and without requiring encoding in Montgomery form.
- [\#106](https://github.com/arkworks-rs/algebra/pull/106) (`ark-ff`, `ark-ec`) Add `Zeroize` trait bound to `Field, ProjectiveGroup, AffineGroup` traits.
- [\#108](https://github.com/arkworks-rs/algebra/pull/108) (`ark-ff`) Add `extension_degree()` method to `Field`.
- [\#110](https://github.com/arkworks-rs/algebra/pull/110) (`ark-ec`) Change the trait bound on the scalar for `mul`, from (essentially) `Into<BigInt>` to `AsRef<[u64]>`.
- [\#117](https://github.com/arkworks-rs/algebra/pull/117) (`ark-poly`) Make the univariate `SparsePolynomial` implement `Polynomial`. Make this change
    by replacing `sparse_poly.evaluate(pt)` to `sparse_poly.evaluate(&pt)`.
- [\#129](https://github.com/arkworks-rs/algebra/pull/129) (`ark-ff`) Move `ark_ff::{UniformRand, test_rng}` to `ark_std::{UniformRand, test_rng}`.
    Importing these from `ark-ff` is still possible, but is deprecated and will be removed in the following release.
- [\#144](https://github.com/arkworks-rs/algebra/pull/144) (`ark-poly`) Add `CanonicalSerialize` and `CanonicalDeserialize` trait bounds for `Polynomial`.
- [\#160](https://github.com/arkworks-rs/algebra/pull/160) (`ark-serialize`, `ark-ff`, `ark-ec`)
    - Remove `ConstantSerializedSize`; users should use `serialized_size*` (see next).
    - Add `serialized_size_with_flags` method to `CanonicalSerializeWithFlags`.
    - Change `from_random_bytes_with_flags` to output `ark_serialize::Flags`.
    - Change signatures of `Flags::from_u8*` to output `Option`.
    - Change `Flags::from_u8*` to be more strict about the inputs it accepts:
      if the top bits of the `u8` value do *not* correspond to one of the possible outputs of `Flags::u8_bitmask`, then these methods output `None`, whereas before they output
      a default value.
    Downstream users other than `ark-curves` should not see breakage unless they rely on these methods/traits explicitly.
- [\#165](https://github.com/arkworks-rs/algebra/pull/165) (`ark-ff`) Add `from_base_field_elements` as a method to the `Field` trait.
- [\#166](https://github.com/arkworks-rs/algebra/pull/166) (`ark-ff`) Change `BigInt::{from_bytes, to_bits}` to `from_bytes_le, from_bytes_be, to_bits_le, to_bits_be`.

### Features

- [\#20](https://github.com/arkworks-rs/algebra/pull/20) (`ark-poly`) Add structs/traits for multivariate polynomials.
- [\#96](https://github.com/arkworks-rs/algebra/pull/96) (`ark-ff`) Make the `field_new` macro accept values in integer form, without requiring decomposition into limbs, and without requiring encoding in Montgomery form.
- [\#106](https://github.com/arkworks-rs/algebra/pull/106) (`ark-ff`, `ark-ec`) Add `Zeroize` trait bound to `Field, ProjectiveGroup, AffineGroup` traits.
- [\#117](https://github.com/arkworks-rs/algebra/pull/117) (`ark-poly`) Add operations to `SparsePolynomial`, so it implements `Polynomial`.
- [\#140](https://github.com/arkworks-rs/algebra/pull/140) (`ark-poly`) Add support for multilinear extensions in dense and sparse evaluation form.
- [\#164](https://github.com/arkworks-rs/algebra/pull/164) (`ark-ff`) Add methods `from_{be, le}_bytes_mod_order` to the `PrimeField` trait.
- [\#197](https://github.com/arkworks-rs/algebra/pull/197) (`ark-test-curves`) Add a BN384 curve with low two-adicity for mixed-radix testing.

### Improvements

- [\#22](https://github.com/arkworks-rs/algebra/pull/22) (`ark-ec`) Speedup fixed-base MSMs.
- [\#28](https://github.com/arkworks-rs/algebra/pull/28) (`ark-poly`) Add `domain()` method on the `evaluations` struct.
- [\#31](https://github.com/arkworks-rs/algebra/pull/31) (`ark-ec`) Speedup point doubling on twisted edwards curves.
- [\#35](https://github.com/arkworks-rs/algebra/pull/35) (`ark-ff`) Implement `ToConstraintField` for `bool`.
- [\#48](https://github.com/arkworks-rs/algebra/pull/48) (`ark-ff`) Speedup `sqrt` on `QuadExtField`.
- [\#94](https://github.com/arkworks-rs/algebra/pull/94) (`ark-ff`) Implement `ToBytes` and `FromBytes` for `u128`.
- [\#99](https://github.com/arkworks-rs/algebra/pull/99) (`ark-poly`) Speedup `evaluate_all_lagrange_coefficients`.
- [\#100](https://github.com/arkworks-rs/algebra/pull/100) (`ark-ff`) Implement `batch_inverse_and_mul`.
- [\#101](https://github.com/arkworks-rs/algebra/pull/101) (`ark-ff`) Add `element(i: usize)` on the `Domain` trait.
- [\#107](https://github.com/arkworks-rs/algebra/pull/107) (`ark-serialize`) Add an impl of `CanonicalSerialize/Deserialize` for `BTreeSet`.
- [\#114](https://github.com/arkworks-rs/algebra/pull/114) (`ark-poly`) Significantly speedup and reduce memory usage of `DensePolynomial.evaluate`.
- [\#114](https://github.com/arkworks-rs/algebra/pull/114), #119 (`ark-poly`) Add infrastructure for benchmarking `DensePolynomial` operations.
- [\#115](https://github.com/arkworks-rs/algebra/pull/115) (`ark-poly`) Add parallel implementation to operations on `Evaluations`.
- [\#115](https://github.com/arkworks-rs/algebra/pull/115) (`ark-ff`) Add parallel implementation of `batch_inversion`.
- [\#122](https://github.com/arkworks-rs/algebra/pull/122) (`ark-poly`) Add infrastructure for benchmarking `FFT`s.
- [\#125](https://github.com/arkworks-rs/algebra/pull/125) (`ark-poly`) Add parallelization to applying coset shifts within `coset_fft`.
- [\#126](https://github.com/arkworks-rs/algebra/pull/126) (`ark-ec`) Use `ark_ff::batch_inversion` for point normalization.
- [\#131](https://github.com/arkworks-rs/algebra/pull/131), #137 (`ark-ff`) Speedup `sqrt` on fields when a square root exists. (And slows it down when doesn't exist.)
- [\#141](https://github.com/arkworks-rs/algebra/pull/141) (`ark-ff`) Add `Fp64`.
- [\#144](https://github.com/arkworks-rs/algebra/pull/144) (`ark-poly`) Add serialization for polynomials and evaluations.
- [\#149](https://github.com/arkworks-rs/algebra/pull/149) (`ark-serialize`) Add an impl of `CanonicalSerialize/Deserialize` for `String`.
- [\#153](https://github.com/arkworks-rs/algebra/pull/153) (`ark-serialize`) Add an impl of `CanonicalSerialize/Deserialize` for `Rc<T>`.
- [\#157](https://github.com/arkworks-rs/algebra/pull/157) (`ark-ec`) Speed up `variable_base_msm` by not relying on unnecessary normalization.
- [\#158](https://github.com/arkworks-rs/algebra/pull/158) (`ark-serialize`) Add an impl of `CanonicalSerialize/Deserialize` for `()`.
- [\#166](https://github.com/arkworks-rs/algebra/pull/166) (`ark-ff`) Add a `to_bytes_be()` and `to_bytes_le` methods to `BigInt`.
- [\#169](https://github.com/arkworks-rs/algebra/pull/169) (`ark-poly`) Improve radix-2 FFTs by moving to a faster algorithm by Riad S. Wahby.
- [\#171](https://github.com/arkworks-rs/algebra/pull/171), #173, #176 (`ark-poly`) Apply significant further speedups to the new radix-2 FFT.
- [\#188](https://github.com/arkworks-rs/algebra/pull/188) (`ark-ec`) Make Short Weierstrass random sampling result in an element with unknown discrete log.
- [\#190](https://github.com/arkworks-rs/algebra/pull/190) (`ark-ec`) Add curve cycle trait and extended pairing cycle trait for all types of ec cycles.
- [\#201](https://github.com/arkworks-rs/algebra/pull/201) (`ark-ec`, `ark-ff`, `ark-test-curves`, `ark-test-templates`) Remove the dependency on `rand_xorshift`.
- [\#205](https://github.com/arkworks-rs/algebra/pull/205) (`ark-ec`, `ark-ff`) Unroll loops and conditionally use intrinsics in `biginteger` arithmetic, and reduce copies in `ff` and `ec` arithmetic.
- [\#207](https://github.com/arkworks-rs/algebra/pull/207) (`ark-ff`) Improve performance of extension fields when the non-residue is negative. (Improves fq2, fq12, and g2 speed on bls12 and bn curves.)
- [\#211](https://github.com/arkworks-rs/algebra/pull/211) (`ark-ec`) Improve performance of BLS12 final exponentiation.
- [\#214](https://github.com/arkworks-rs/algebra/pull/214) (`ark-poly`) Utilise a more efficient way of evaluating a polynomial at a single point.
- [\#242](https://github.com/arkworks-rs/algebra/pull/242), [\#244][https://github.com/arkworks-rs/algebra/pull/244] (`ark-poly`) Speedup the sequential radix-2 FFT significantly by making the method in which it accesses roots more cache-friendly.

### Bugfixes

- [\#36](https://github.com/arkworks-rs/algebra/pull/36) (`ark-ec`) In Short-Weierstrass curves, include an infinity bit in `ToConstraintField`.
- [\#107](https://github.com/arkworks-rs/algebra/pull/107) (`ark-serialize`) Fix handling of `(de)serialize_uncompressed/unchecked` in various impls of `CanonicalSerialize/Deserialize`.
- [\#112](https://github.com/arkworks-rs/algebra/pull/112) (`ark-serialize`) Make `bool`s checked serialization methods non-malleable.
- [\#119](https://github.com/arkworks-rs/algebra/pull/119) (`ark-poly`) Fix bugs in degree calculation if adding/subtracting same degree polynomials
     whose leading coefficients cancel.
- [\#160](https://github.com/arkworks-rs/algebra/pull/160) (`ark-serialize`, `ark-ff`, `ark-ec`) Support serializing when `MODULUS_BITS + FLAG_BITS` is greater than the multiple of 8 just greater than `MODULUS_BITS`, which is the case for the Pasta curves (fixes #47).
- [\#165](https://github.com/arkworks-rs/algebra/pull/165) (`ark-ff`) Enforce in the type system that an extension fields `BaseField` extends from the correct `BasePrimeField`.
- [\#184](https://github.com/arkworks-rs/algebra/pull/184) Compile with `panic='abort'` in release mode, for safety of the library across FFI boundaries.
- [\#192](https://github.com/arkworks-rs/algebra/pull/192) Fix a bug in the assembly backend for finite field arithmetic.
- [\#217](https://github.com/arkworks-rs/algebra/pull/217) (`ark-ec`) Fix the definition of `PairingFriendlyCycle` introduced in #190.

## v0.1.0 (Initial release of arkworks/algebra)<|MERGE_RESOLUTION|>--- conflicted
+++ resolved
@@ -25,12 +25,8 @@
     - Add default associated constants to reduce boilerplate.
     - Rename `Fp*Parameters` to `Fp*Config`.
     - Add `From<u32>`, `From<u16>`, and `From<u8>` `impl`s for `BigInt<N>`.
-<<<<<<< HEAD
-=======
     - Remove `FftConfig`; move its contents to `FftField`.
 - [\#383](https://github.com/arkworks-rs/algebra/pull/383) (arc-ff) Rename `BigInteger::add_nocarry` to `add_with_carry` and `sub_noborrow` to `sub_with_borrow`.
-
->>>>>>> 08c4cdb5
 
 ### Features
 
