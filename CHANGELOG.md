--- conflicted
+++ resolved
@@ -33,12 +33,8 @@
 - #114, #119 (ark-poly) Add infrastructure for benchmarking `DensePolynomial` operations.
 - #115 (ark-poly) Add parallel implementation to operations on `Evaluations`.
 - #115 (ark-ff) Add parallel implementation of `batch_inversion`.
-<<<<<<< HEAD
-- #117 (ark-poly) Add parallel implementation of `sparse_polynomial.evaluate(pt)`.
+- #122 (ark-poly) Add infrastructure for benchmarking `FFT`s.
 
-=======
-- #122 (ark-poly) Add infrastructure for benchmarking `FFT`s.
->>>>>>> d7ad758b
 ### Bug fixes
 - #36 (ark-ec) In Short-Weierstrass curves, include an infinity bit in `ToConstraintField`.
 - #107 (ark-serialize) Fix handling of `(de)serialize_uncompressed/unchecked` in various impls of `CanonicalSerialize/Deserialize`.
