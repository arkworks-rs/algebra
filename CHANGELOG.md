--- conflicted
+++ resolved
@@ -41,12 +41,9 @@
 ### Bug fixes
 - #36 (ark-ec) In Short-Weierstrass curves, include an infinity bit in `ToConstraintField`.
 - #107 (ark-serialize) Fix handling of `(de)serialize_uncompressed/unchecked` in various impls of `CanonicalSerialize/Deserialize`.
-<<<<<<< HEAD
 - #112 (ark-serialize) Make `bool`s checked serialization methods non-malleable.
-=======
 - #119 (ark-poly) Fix bugs in degree calculation if adding/subtracting same degree polynomials
      whose leading coefficients cancel.
->>>>>>> eac2dd72
 
 
 ## v0.1.0 (Initial release of arkworks/algebra)