--- conflicted
+++ resolved
@@ -1,11 +1,6 @@
 //! Modules for working with univariate or multivariate polynomials.
-
-<<<<<<< HEAD
-use ark_ff::Field;
+use ark_ff::{Field, Zero};
 use ark_serialize::*;
-=======
-use ark_ff::{Field, Zero};
->>>>>>> 0b0edb17
 use ark_std::{
     fmt::Debug,
     hash::Hash,
