//! A sparse polynomial represented in coefficient form.
use crate::{
    polynomial::Polynomial,
    univariate::{DenseOrSparsePolynomial, DensePolynomial},
    DenseUVPolynomial, EvaluationDomain, Evaluations,
};
use ark_ff::{FftField, Field, Zero};
use ark_serialize::{CanonicalDeserialize, CanonicalSerialize};
use ark_std::{
    cmp::Ordering,
    collections::BTreeMap,
    fmt,
    ops::{Add, AddAssign, Deref, DerefMut, Mul, Neg, SubAssign},
    vec::*,
};

#[cfg(feature = "parallel")]
use rayon::prelude::*;

/// Stores a sparse polynomial in coefficient form.
#[derive(Clone, PartialEq, Eq, Hash, Default, CanonicalSerialize, CanonicalDeserialize)]
pub struct SparsePolynomial<F: Field> {
    /// The coefficient a_i of `x^i` is stored as (i, a_i) in `self.coeffs`.
    /// the entries in `self.coeffs` *must*  be sorted in increasing order of
    /// `i`.
    coeffs: Vec<(usize, F)>,
}

impl<F: Field> fmt::Debug for SparsePolynomial<F> {
    fn fmt(&self, f: &mut fmt::Formatter<'_>) -> Result<(), fmt::Error> {
        for (i, coeff) in self.coeffs.iter().filter(|(_, c)| !c.is_zero()) {
            if *i == 0 {
                write!(f, "\n{:?}", coeff)?;
            } else if *i == 1 {
                write!(f, " + \n{:?} * x", coeff)?;
            } else {
                write!(f, " + \n{:?} * x^{}", coeff, i)?;
            }
        }
        Ok(())
    }
}

impl<F: Field> Deref for SparsePolynomial<F> {
    type Target = [(usize, F)];

    fn deref(&self) -> &[(usize, F)] {
        &self.coeffs
    }
}

impl<F: Field> DerefMut for SparsePolynomial<F> {
    fn deref_mut(&mut self) -> &mut [(usize, F)] {
        &mut self.coeffs
    }
}

impl<F: Field> Polynomial<F> for SparsePolynomial<F> {
    type Point = F;

    /// Returns the degree of the polynomial.
    fn degree(&self) -> usize {
        if self.is_zero() {
            0
        } else {
            assert!(self.coeffs.last().map_or(false, |(_, c)| !c.is_zero()));
            self.coeffs.last().unwrap().0
        }
    }

    /// Evaluates `self` at the given `point` in the field.
    fn evaluate(&self, point: &F) -> F {
        if self.is_zero() {
            return F::zero();
        }

        // We need floor(log2(deg)) + 1 powers, starting from the 0th power p^2^0 = p
        let num_powers = 0usize.leading_zeros() - self.degree().leading_zeros();
        let mut powers_of_2 = Vec::with_capacity(num_powers as usize);

        let mut p = *point;
        powers_of_2.push(p);
        for _ in 1..num_powers {
            p.square_in_place();
            powers_of_2.push(p);
        }
        // compute all coeff * point^{i} and then sum the results
        let total = self
            .coeffs
            .iter()
            .map(|(i, c)| {
                debug_assert_eq!(
                    F::pow_with_table(&powers_of_2[..], [*i as u64]).unwrap(),
                    point.pow([*i as u64]),
                    "pows not equal"
                );
                *c * F::pow_with_table(&powers_of_2[..], [*i as u64]).unwrap()
            })
            .sum();
        total
    }
}

impl<F: Field> Add for SparsePolynomial<F> {
    type Output = Self;

    fn add(self, other: Self) -> Self {
        &self + &other
    }
}

impl<'a, F: Field> Add<&'a SparsePolynomial<F>> for &SparsePolynomial<F> {
    type Output = SparsePolynomial<F>;

    fn add(self, other: &'a SparsePolynomial<F>) -> SparsePolynomial<F> {
        if self.is_zero() {
            return other.clone();
        } else if other.is_zero() {
            return self.clone();
        }
        // Single pass add algorithm (merging two sorted sets)
        let mut result = SparsePolynomial::<F>::zero();
        // our current index in each vector
        let mut self_index = 0;
        let mut other_index = 0;
        loop {
            // if we've reached the end of one vector, just append the other vector to our
            // result.
            if self_index == self.coeffs.len() && other_index == other.coeffs.len() {
                return result;
            } else if self_index == self.coeffs.len() {
                result.append_coeffs(&other.coeffs[other_index..]);
                return result;
            } else if other_index == other.coeffs.len() {
                result.append_coeffs(&self.coeffs[self_index..]);
                return result;
            }

            // Get the current degree / coeff for each
            let (self_term_degree, self_term_coeff) = self.coeffs[self_index];
            let (other_term_degree, other_term_coeff) = other.coeffs[other_index];
            // add the lower degree term to our sorted set.
            match self_term_degree.cmp(&other_term_degree) {
                Ordering::Less => {
                    result.coeffs.push((self_term_degree, self_term_coeff));
                    self_index += 1;
                },
                Ordering::Equal => {
                    let term_sum = self_term_coeff + other_term_coeff;
                    if !term_sum.is_zero() {
                        result.coeffs.push((self_term_degree, term_sum));
                    }
                    self_index += 1;
                    other_index += 1;
                },
                Ordering::Greater => {
                    result.coeffs.push((other_term_degree, other_term_coeff));
                    other_index += 1;
                },
            }
        }
    }
}

impl<'a, F: Field> AddAssign<&'a Self> for SparsePolynomial<F> {
    // TODO: Reduce number of clones
    fn add_assign(&mut self, other: &'a Self) {
        self.coeffs = (self.clone() + other.clone()).coeffs;
    }
}

impl<'a, F: Field> AddAssign<(F, &'a Self)> for SparsePolynomial<F> {
    // TODO: Reduce number of clones
    fn add_assign(&mut self, (f, other): (F, &'a Self)) {
        self.coeffs = (self.clone() + other.clone()).coeffs;
        for i in 0..self.coeffs.len() {
            self.coeffs[i].1 *= f;
        }
    }
}

impl<F: Field> Neg for SparsePolynomial<F> {
    type Output = Self;

    #[inline]
    fn neg(mut self) -> Self {
        for (_, coeff) in &mut self.coeffs {
            *coeff = -*coeff;
        }
        self
    }
}

impl<'a, F: Field> SubAssign<&'a Self> for SparsePolynomial<F> {
    // TODO: Reduce number of clones
    #[inline]
    fn sub_assign(&mut self, other: &'a Self) {
        let self_copy = -self.clone();
        self.coeffs = (self_copy + other.clone()).coeffs;
    }
}

impl<F: Field> Mul<F> for &SparsePolynomial<F> {
    type Output = SparsePolynomial<F>;

    #[inline]
    fn mul(self, elem: F) -> SparsePolynomial<F> {
        if self.is_zero() || elem.is_zero() {
            SparsePolynomial::zero()
        } else {
            let mut result = self.clone();
            cfg_iter_mut!(result).for_each(|e| {
                e.1 *= elem;
            });
            result
        }
    }
}

impl<F: Field> Zero for SparsePolynomial<F> {
    /// Returns the zero polynomial.
    fn zero() -> Self {
        Self { coeffs: Vec::new() }
    }

    /// Checks if the given polynomial is zero.
    fn is_zero(&self) -> bool {
        self.coeffs.is_empty() || self.coeffs.iter().all(|(_, c)| c.is_zero())
    }
}

impl<F: Field> SparsePolynomial<F> {
    /// Constructs a new polynomial from a list of coefficients.
    pub fn from_coefficients_slice(coeffs: &[(usize, F)]) -> Self {
        Self::from_coefficients_vec(coeffs.to_vec())
    }

    /// Constructs a new polynomial from a list of coefficients.
    /// The function does not combine like terms and so multiple monomials
    /// of the same degree are ignored.
    pub fn from_coefficients_vec(mut coeffs: Vec<(usize, F)>) -> Self {
        // While there are zeros at the end of the coefficient vector, pop them off.
        while coeffs.last().map_or(false, |(_, c)| c.is_zero()) {
            coeffs.pop();
        }
        // Ensure that coeffs are in ascending order.
        coeffs.sort_by(|(c1, _), (c2, _)| c1.cmp(c2));
        // Check that either the coefficients vec is empty or that the last coeff is
        // non-zero.
        assert!(coeffs.last().map_or(true, |(_, c)| !c.is_zero()));

        Self { coeffs }
    }

    /// Perform a naive n^2 multiplication of `self` by `other`.
    pub fn mul(&self, other: &Self) -> Self {
        if self.is_zero() || other.is_zero() {
            Self::zero()
        } else {
            let mut result = BTreeMap::new();
<<<<<<< HEAD
            for (i, self_coeff) in self.coeffs.iter() {
                for (j, other_coeff) in other.coeffs.iter() {
                    result
                        .entry(i + j)
                        .and_modify(|cur_coeff| *cur_coeff += *self_coeff * other_coeff)
                        .or_insert_with(|| *self_coeff * other_coeff);
=======
            for (i, self_coeff) in &self.coeffs {
                for (j, other_coeff) in &other.coeffs {
                    let cur_coeff = result.entry(i + j).or_insert(F::zero());
                    *cur_coeff += &(*self_coeff * other_coeff);
>>>>>>> 9c3cc535
                }
            }
            Self::from_coefficients_vec(result.into_iter().collect())
        }
    }

    // append append_coeffs to self.
    // Correctness relies on the lowest degree term in append_coeffs
    // being higher than self.degree()
    fn append_coeffs(&mut self, append_coeffs: &[(usize, F)]) {
        assert!(append_coeffs.is_empty() || self.degree() < append_coeffs[0].0);
        self.coeffs.extend_from_slice(append_coeffs);
    }
}

impl<F: FftField> SparsePolynomial<F> {
    /// Evaluate `self` over `domain`.
    pub fn evaluate_over_domain_by_ref<D: EvaluationDomain<F>>(
        &self,
        domain: D,
    ) -> Evaluations<F, D> {
        let poly: DenseOrSparsePolynomial<'_, F> = self.into();
        DenseOrSparsePolynomial::evaluate_over_domain(poly, domain)
    }

    /// Evaluate `self` over `domain`.
    pub fn evaluate_over_domain<D: EvaluationDomain<F>>(self, domain: D) -> Evaluations<F, D> {
        let poly: DenseOrSparsePolynomial<'_, F> = self.into();
        DenseOrSparsePolynomial::evaluate_over_domain(poly, domain)
    }
}

impl<F: Field> From<SparsePolynomial<F>> for DensePolynomial<F> {
    fn from(other: SparsePolynomial<F>) -> Self {
        let mut result = vec![F::zero(); other.degree() + 1];
        for (i, coeff) in other.coeffs {
            result[i] = coeff;
        }
        Self::from_coefficients_vec(result)
    }
}

impl<F: Field> From<DensePolynomial<F>> for SparsePolynomial<F> {
    fn from(dense_poly: DensePolynomial<F>) -> Self {
        Self::from_coefficients_vec(
            dense_poly
                .coeffs()
                .iter()
                .enumerate()
                .filter(|&(_, coeff)| (!coeff.is_zero()))
                .map(|(i, coeff)| (i, *coeff))
                .collect(),
        )
    }
}

#[cfg(test)]
mod tests {
    use crate::{
        polynomial::Polynomial,
        univariate::{DensePolynomial, SparsePolynomial},
        EvaluationDomain, GeneralEvaluationDomain,
    };
    use ark_ff::{UniformRand, Zero};
    use ark_std::{cmp::max, ops::Mul, rand::Rng, test_rng};
    use ark_test_curves::bls12_381::Fr;

    // probability of rand sparse polynomial having a particular coefficient be 0
    const ZERO_COEFF_PROBABILITY: f64 = 0.8f64;

    fn rand_sparse_poly<R: Rng>(degree: usize, rng: &mut R) -> SparsePolynomial<Fr> {
        // Initialize coeffs so that its guaranteed to have a x^{degree} term
        let mut coeffs = vec![(degree, Fr::rand(rng))];
        for i in 0..degree {
            if !rng.gen_bool(ZERO_COEFF_PROBABILITY) {
                coeffs.push((i, Fr::rand(rng)));
            }
        }
        SparsePolynomial::from_coefficients_vec(coeffs)
    }

    #[test]
    fn evaluate_at_point() {
        let mut rng = test_rng();
        // Test evaluation at point by comparing against DensePolynomial
        for degree in 0..60 {
            let sparse_poly = rand_sparse_poly(degree, &mut rng);
            let dense_poly: DensePolynomial<Fr> = sparse_poly.clone().into();
            let pt = Fr::rand(&mut rng);
            assert_eq!(sparse_poly.evaluate(&pt), dense_poly.evaluate(&pt));
        }
    }

    #[test]
    fn add_polynomial() {
        // Test adding polynomials by comparing against dense polynomial
        let mut rng = test_rng();
        for degree_a in 0..20 {
            let sparse_poly_a = rand_sparse_poly(degree_a, &mut rng);
            let dense_poly_a: DensePolynomial<Fr> = sparse_poly_a.clone().into();
            for degree_b in 0..20 {
                let sparse_poly_b = rand_sparse_poly(degree_b, &mut rng);
                let dense_poly_b: DensePolynomial<Fr> = sparse_poly_b.clone().into();

                // Test Add trait
                let sparse_sum = sparse_poly_a.clone() + sparse_poly_b.clone();
                assert_eq!(
                    sparse_sum.degree(),
                    max(degree_a, degree_b),
                    "degree_a = {}, degree_b = {}",
                    degree_a,
                    degree_b
                );
                let actual_dense_sum: DensePolynomial<Fr> = sparse_sum.into();
                let expected_dense_sum = dense_poly_a.clone() + dense_poly_b;
                assert_eq!(
                    actual_dense_sum, expected_dense_sum,
                    "degree_a = {}, degree_b = {}",
                    degree_a, degree_b
                );
                // Test AddAssign Trait
                let mut sparse_add_assign_sum = sparse_poly_a.clone();
                sparse_add_assign_sum += &sparse_poly_b;
                let actual_add_assign_dense_sum: DensePolynomial<Fr> = sparse_add_assign_sum.into();
                assert_eq!(
                    actual_add_assign_dense_sum, expected_dense_sum,
                    "degree_a = {}, degree_b = {}",
                    degree_a, degree_b
                );
            }
        }
    }

    #[test]
    fn polynomial_additive_identity() {
        // Test adding polynomials with its negative equals 0
        let mut rng = test_rng();
        for degree in 0..70 {
            // Test with Neg trait
            let sparse_poly = rand_sparse_poly(degree, &mut rng);
            let neg = -sparse_poly.clone();
            assert!((sparse_poly + neg).is_zero());

            // Test with SubAssign trait
            let sparse_poly = rand_sparse_poly(degree, &mut rng);
            let mut result = sparse_poly.clone();
            result -= &sparse_poly;
            assert!(result.is_zero());
        }
    }

    #[test]
    fn mul_random_element() {
        let rng = &mut test_rng();
        for degree in 0..20 {
            let a = rand_sparse_poly(degree, rng);
            let e = Fr::rand(rng);
            assert_eq!(
                &a * e,
                a.mul(&SparsePolynomial::from_coefficients_slice(&[(0, e)]))
            )
        }
    }

    #[test]
    fn mul_polynomial() {
        // Test multiplying polynomials over their domains, and over the native
        // representation. The expected result is obtained by comparing against
        // dense polynomial
        let mut rng = test_rng();
        for degree_a in 0..20 {
            let sparse_poly_a = rand_sparse_poly(degree_a, &mut rng);
            let dense_poly_a: DensePolynomial<Fr> = sparse_poly_a.clone().into();
            for degree_b in 0..20 {
                let sparse_poly_b = rand_sparse_poly(degree_b, &mut rng);
                let dense_poly_b: DensePolynomial<Fr> = sparse_poly_b.clone().into();

                // Test multiplying the polynomials over their native representation
                let sparse_prod = sparse_poly_a.mul(&sparse_poly_b);
                assert_eq!(
                    sparse_prod.degree(),
                    degree_a + degree_b,
                    "degree_a = {}, degree_b = {}",
                    degree_a,
                    degree_b
                );
                let dense_prod = dense_poly_a.naive_mul(&dense_poly_b);
                assert_eq!(sparse_prod.degree(), dense_prod.degree());
                assert_eq!(
                    sparse_prod,
                    SparsePolynomial::<Fr>::from(dense_prod),
                    "degree_a = {}, degree_b = {}",
                    degree_a,
                    degree_b
                );

                // Test multiplying the polynomials over their evaluations and interpolating
                let domain = GeneralEvaluationDomain::new(sparse_prod.degree() + 1).unwrap();
                let poly_a_evals = sparse_poly_a.evaluate_over_domain_by_ref(domain);
                let poly_b_evals = sparse_poly_b.evaluate_over_domain_by_ref(domain);
                let poly_prod_evals = sparse_prod.evaluate_over_domain_by_ref(domain);
                assert_eq!(poly_a_evals.mul(&poly_b_evals), poly_prod_evals);
            }
        }
    }

    #[test]
    fn evaluate_over_domain() {
        // Test that polynomial evaluation over a domain, and interpolation returns the
        // same poly.
        let mut rng = test_rng();
        for poly_degree_dim in 0..5 {
            let poly_degree = (1 << poly_degree_dim) - 1;
            let sparse_poly = rand_sparse_poly(poly_degree, &mut rng);

            for domain_dim in poly_degree_dim..(poly_degree_dim + 2) {
                let domain_size = 1 << domain_dim;
                let domain = GeneralEvaluationDomain::new(domain_size).unwrap();

                let sparse_evals = sparse_poly.evaluate_over_domain_by_ref(domain);

                // Test interpolation works, by checking against DensePolynomial
                let dense_poly: DensePolynomial<Fr> = sparse_poly.clone().into();
                let dense_evals = dense_poly.clone().evaluate_over_domain(domain);
                assert_eq!(
                    sparse_evals.clone().interpolate(),
                    dense_evals.clone().interpolate(),
                    "poly_degree_dim = {}, domain_dim = {}",
                    poly_degree_dim,
                    domain_dim
                );
                assert_eq!(
                    sparse_evals.interpolate(),
                    dense_poly,
                    "poly_degree_dim = {}, domain_dim = {}",
                    poly_degree_dim,
                    domain_dim
                );
                // Consistency check that the dense polynomials interpolation is correct.
                assert_eq!(
                    dense_evals.interpolate(),
                    dense_poly,
                    "poly_degree_dim = {}, domain_dim = {}",
                    poly_degree_dim,
                    domain_dim
                );
            }
        }
    }

    #[test]
    fn evaluate_over_small_domain() {
        // Test that polynomial evaluation over a domain, and interpolation returns the
        // same poly.
        let mut rng = test_rng();
        for poly_degree_dim in 1..5 {
            let poly_degree = (1 << poly_degree_dim) - 1;
            let sparse_poly = rand_sparse_poly(poly_degree, &mut rng);

            for domain_dim in 0..poly_degree_dim {
                let domain_size = 1 << domain_dim;
                let domain = GeneralEvaluationDomain::new(domain_size).unwrap();

                let sparse_evals = sparse_poly.evaluate_over_domain_by_ref(domain);

                // Test that sparse evaluation and dense evaluation agree
                let dense_poly: DensePolynomial<Fr> = sparse_poly.clone().into();
                let dense_evals = dense_poly.clone().evaluate_over_domain(domain);
                assert_eq!(
                    sparse_evals, dense_evals,
                    "poly_degree_dim = {}, domain_dim = {}",
                    poly_degree_dim, domain_dim
                );

                // Test interpolation works, by checking that interpolated polynomial agrees with the original on the domain
                let (_q, r) = (dense_poly.clone() + -sparse_evals.interpolate())
                    .divide_by_vanishing_poly(domain);
                assert_eq!(
                    r,
                    DensePolynomial::<Fr>::zero(),
                    "poly_degree_dim = {}, domain_dim = {}",
                    poly_degree_dim,
                    domain_dim
                );

                // Consistency check that the dense polynomials interpolation is correct.
                let (_q, r) = (dense_poly.clone() + -dense_evals.interpolate())
                    .divide_by_vanishing_poly(domain);
                assert_eq!(
                    r,
                    DensePolynomial::<Fr>::zero(),
                    "poly_degree_dim = {}, domain_dim = {}",
                    poly_degree_dim,
                    domain_dim
                );
            }
        }
    }
}<|MERGE_RESOLUTION|>--- conflicted
+++ resolved
@@ -258,19 +258,12 @@
             Self::zero()
         } else {
             let mut result = BTreeMap::new();
-<<<<<<< HEAD
-            for (i, self_coeff) in self.coeffs.iter() {
-                for (j, other_coeff) in other.coeffs.iter() {
+            for (i, self_coeff) in &self.coeffs {
+                for (j, other_coeff) in &other.coeffs {
                     result
                         .entry(i + j)
                         .and_modify(|cur_coeff| *cur_coeff += *self_coeff * other_coeff)
                         .or_insert_with(|| *self_coeff * other_coeff);
-=======
-            for (i, self_coeff) in &self.coeffs {
-                for (j, other_coeff) in &other.coeffs {
-                    let cur_coeff = result.entry(i + j).or_insert(F::zero());
-                    *cur_coeff += &(*self_coeff * other_coeff);
->>>>>>> 9c3cc535
                 }
             }
             Self::from_coefficients_vec(result.into_iter().collect())
