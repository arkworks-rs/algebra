--- conflicted
+++ resolved
@@ -4,18 +4,9 @@
 #[cfg(feature = "parallel")]
 use rayon::prelude::*;
 
-<<<<<<< HEAD
-// minimum size at which to parallelize compute_powers
-#[cfg(feature = "parallel")]
-const LOG_PARALLEL_SIZE: u32 = 7;
-// minimum size of a parallel chunk for compute_powers_and_mul_by_const
-#[cfg(feature = "parallel")]
-const MIN_PARALLEL_CHUNK_SIZE: usize = 1;
-=======
 // minimum size of a parallelized chunk
 #[cfg(feature = "parallel")]
 const MIN_PARALLEL_CHUNK_SIZE: usize = 1 << 7;
->>>>>>> d3497c34
 
 #[inline]
 pub(crate) fn bitreverse(mut n: u32, l: u32) -> u32 {
@@ -27,9 +18,6 @@
     r
 }
 
-<<<<<<< HEAD
-fn compute_powers_serial_and_mul_by_const<F: Field>(size: usize, root: F, c: F) -> Vec<F> {
-=======
 pub(crate) fn compute_powers_serial<F: Field>(size: usize, root: F) -> Vec<F> {
     compute_powers_and_mul_by_const_serial(size, root, F::one())
 }
@@ -39,7 +27,6 @@
     root: F,
     c: F,
 ) -> Vec<F> {
->>>>>>> d3497c34
     let mut value = c;
     (0..size)
         .map(|_| {
@@ -50,85 +37,10 @@
         .collect()
 }
 
-pub(crate) fn compute_powers_serial<F: Field>(size: usize, root: F) -> Vec<F> {
-    compute_powers_serial_and_mul_by_const(size, root, F::one())
-}
-
-#[cfg(feature = "parallel")]
-<<<<<<< HEAD
-pub(crate) fn compute_powers<F: Field>(size: usize, value: F) -> Vec<F> {
-    let log_size = ark_std::log2(size);
-    // early exit for short inputs
-    if log_size <= LOG_PARALLEL_SIZE {
-        compute_powers_serial(size, value)
-    } else {
-        let mut temp = value;
-        // w, w^2, w^4, w^8, ..., w^(2^(log_size - 1))
-        let log_powers: Vec<F> = (0..(log_size - 1))
-            .map(|_| {
-                let old_value = temp;
-                temp.square_in_place();
-                old_value
-            })
-            .collect();
-
-        // allocate the return array and start the recursion
-        let mut powers = vec![F::zero(); 1 << (log_size - 1)];
-        compute_powers_recursive(&mut powers, &log_powers);
-        powers
-    }
-}
-
-#[cfg(feature = "parallel")]
-pub(crate) fn compute_powers_and_mul_by_const<F: Field>(size: usize, value: F, c: F) -> Vec<F> {
-    // work serially for short inputs
-    // if size <= MIN_PARALLEL_CHUNK_SIZE {
-    //     compute_powers_serial_and_mul_by_const(size, value, c)
-    // } else 
-    {
-        // compute the number of threads we will be using.
-        use ark_std::cmp::max;
-        let num_cpus_available = rayon::current_num_threads();
-        let num_elem_per_thread = max(size / num_cpus_available, MIN_PARALLEL_CHUNK_SIZE);
-        let num_cpus_used = size / num_elem_per_thread;
-
-        let result : Vec<F> = (0..num_cpus_used)
-            .into_par_iter()
-            // (0..n).into_par_iter().collect() doesn't preserver order, so we use enumerate
-            .enumerate()
-            .flat_map(|(i, z)| {
-                println!("i, z, {:?}. {:?}", i, z);
-                let offset = c * value.pow([(i * num_elem_per_thread) as u64]);
-                let res = compute_powers_serial_and_mul_by_const(num_elem_per_thread, value, offset);
-                for (j, v) in res.iter().enumerate() {
-                    assert_eq!(*v, c * value.pow([(i*num_elem_per_thread + j) as u64]));
-                }
-                res
-            })
-            .collect();
-        for (j, v) in result.iter().enumerate() {
-            assert_eq!(*v, c * value.pow([j as u64]), "{:?}", j);
-        }
-        result
-    }
-}
-
-#[cfg(feature = "parallel")]
-fn compute_powers_recursive<F: Field>(out: &mut [F], log_powers: &[F]) {
-    assert_eq!(out.len(), 1 << log_powers.len());
-    // base case: just compute the powers sequentially,
-    // g = log_powers[0], out = [1, g, g^2, ...]
-    if log_powers.len() <= LOG_PARALLEL_SIZE as usize {
-        out[0] = F::one();
-        for idx in 1..out.len() {
-            out[idx] = out[idx - 1] * log_powers[0];
-        }
-        return;
-=======
+#[cfg(feature = "parallel")]
 pub(crate) fn compute_powers<F: Field>(size: usize, g: F) -> Vec<F> {
     if size < MIN_PARALLEL_CHUNK_SIZE {
         return compute_powers_serial(size, g);
->>>>>>> d3497c34
     }
     // compute the number of threads we will be using.
     use ark_std::cmp::max;
