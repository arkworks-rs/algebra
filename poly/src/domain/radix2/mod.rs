--- conflicted
+++ resolved
@@ -5,11 +5,7 @@
 
 pub use crate::domain::utils::Elements;
 use crate::domain::{DomainCoeff, EvaluationDomain};
-<<<<<<< HEAD
-use ark_ff::{FftConfig, FftField};
-=======
 use ark_ff::FftField;
->>>>>>> 08c4cdb5
 use ark_serialize::{CanonicalDeserialize, CanonicalSerialize, SerializationError};
 use ark_std::{
     convert::TryFrom,
@@ -62,11 +58,7 @@
         let log_size_of_group = size.trailing_zeros();
 
         // libfqfft uses > https://github.com/scipr-lab/libfqfft/blob/e0183b2cef7d4c5deb21a6eaf3fe3b586d738fe0/libfqfft/evaluation_domain/domains/basic_radix2_domain.tcc#L33
-<<<<<<< HEAD
-        if log_size_of_group > F::FftConfig::TWO_ADICITY {
-=======
         if log_size_of_group > F::TWO_ADICITY {
->>>>>>> 08c4cdb5
             return None;
         }
 
@@ -91,11 +83,7 @@
 
     fn compute_size_of_domain(num_coeffs: usize) -> Option<usize> {
         let size = num_coeffs.checked_next_power_of_two()?;
-<<<<<<< HEAD
-        if size.trailing_zeros() > F::FftConfig::TWO_ADICITY {
-=======
         if size.trailing_zeros() > F::TWO_ADICITY {
->>>>>>> 08c4cdb5
             None
         } else {
             Some(size)
