//! This module defines `Radix2EvaluationDomain`, an `EvaluationDomain`
//! for performing various kinds of polynomial arithmetic on top of
//! fields that are FFT-friendly. `Radix2EvaluationDomain` supports
//! FFTs of size at most `2^F::TWO_ADICITY`.

pub use crate::domain::utils::Elements;
use crate::domain::{DomainCoeff, EvaluationDomain};
use ark_ff::{FftField, FftParameters};
use ark_serialize::{CanonicalDeserialize, CanonicalSerialize, SerializationError};
use ark_std::{
    convert::TryFrom,
    fmt,
    io::{Read, Write},
    vec::Vec,
};

mod fft;

/// Defines a domain over which finite field (I)FFTs can be performed. Works
/// only for fields that have a large multiplicative subgroup of size that is
/// a power-of-2.
#[derive(Copy, Clone, Hash, Eq, PartialEq, CanonicalSerialize, CanonicalDeserialize)]
pub struct Radix2EvaluationDomain<F: FftField> {
    /// The size of the domain.
    pub size: u64,
    /// `log_2(self.size)`.
    pub log_size_of_group: u32,
    /// Size of the domain as a field element.
    pub size_as_field_element: F,
    /// Inverse of the size in the field.
    pub size_inv: F,
    /// A generator of the subgroup.
    pub group_gen: F,
    /// Inverse of the generator of the subgroup.
    pub group_gen_inv: F,
    /// Multiplicative generator of the finite field.
    pub generator_inv: F,
}

impl<F: FftField> fmt::Debug for Radix2EvaluationDomain<F> {
    fn fmt(&self, f: &mut fmt::Formatter<'_>) -> fmt::Result {
        write!(f, "Radix-2 multiplicative subgroup of size {}", self.size)
    }
}

impl<F: FftField> EvaluationDomain<F> for Radix2EvaluationDomain<F> {
    type Elements = Elements<F>;

    /// Construct a domain that is large enough for evaluations of a polynomial
    /// having `num_coeffs` coefficients.
    fn new(num_coeffs: usize) -> Option<Self> {
        // Compute the size of our evaluation domain
        let size = if num_coeffs.is_power_of_two() {
            num_coeffs as u64
        } else {
            num_coeffs.next_power_of_two() as u64
        };
        let log_size_of_group = size.trailing_zeros();

        // libfqfft uses > https://github.com/scipr-lab/libfqfft/blob/e0183b2cef7d4c5deb21a6eaf3fe3b586d738fe0/libfqfft/evaluation_domain/domains/basic_radix2_domain.tcc#L33
        if log_size_of_group > F::FftParams::TWO_ADICITY {
            return None;
        }

        // Compute the generator for the multiplicative subgroup.
        // It should be the 2^(log_size_of_group) root of unity.
        let group_gen = F::get_root_of_unity(usize::try_from(size).unwrap())?;
        // Check that it is indeed the 2^(log_size_of_group) root of unity.
        debug_assert_eq!(group_gen.pow([size]), F::one());
        let size_as_field_element = F::from(size);
        let size_inv = size_as_field_element.inverse()?;

        Some(Radix2EvaluationDomain {
            size,
            log_size_of_group,
            size_as_field_element,
            size_inv,
            group_gen,
            group_gen_inv: group_gen.inverse()?,
            generator_inv: F::multiplicative_generator().inverse()?,
        })
    }

    fn compute_size_of_domain(num_coeffs: usize) -> Option<usize> {
        let size = num_coeffs.next_power_of_two();
        if size.trailing_zeros() > F::FftParams::TWO_ADICITY {
            None
        } else {
            Some(size)
        }
    }

    #[inline]
    fn size(&self) -> usize {
        usize::try_from(self.size).unwrap()
    }

    #[inline]
    fn fft_in_place<T: DomainCoeff<F>>(&self, coeffs: &mut Vec<T>) {
        coeffs.resize(self.size(), T::zero());
        self.in_order_fft_in_place(&mut *coeffs)
    }

    #[inline]
    fn ifft_in_place<T: DomainCoeff<F>>(&self, evals: &mut Vec<T>) {
        evals.resize(self.size(), T::zero());
        self.in_order_ifft_in_place(&mut *evals);
    }

    #[inline]
    fn coset_ifft_in_place<T: DomainCoeff<F>>(&self, evals: &mut Vec<T>) {
        evals.resize(self.size(), T::zero());
        self.in_order_coset_ifft_in_place(&mut *evals);
    }

    fn evaluate_all_lagrange_coefficients(&self, tau: F) -> Vec<F> {
        // Evaluate all Lagrange polynomials at tau to get the lagrange coefficients.
        // Define the following as
        // - H: The coset we are in, with generator g and offset h
        // - m: The size of the coset H
        // - Z_H: The vanishing polynomial for H. Z_H(x) = prod_{i in m} (x - hg^i) = x^m - h^m
        // - v_i: A sequence of values, where v_0 = 1/(m * h^(m-1)), and v_{i + 1} = g * v_i
        //
        // We then compute L_{i,H}(tau) as `L_{i,H}(tau) = Z_H(tau) * v_i / (tau - h g^i)`
        //
        // However, if tau in H, both the numerator and denominator equal 0
        // when i corresponds to the value tau equals, and the coefficient is 0 everywhere else.
        // We handle this case separately, and we can easily detect by checking if the vanishing poly is 0.
        let size = self.size();
        // TODO: Make this use the vanishing polynomial
        let z_h_at_tau = tau.pow(&[self.size]) - F::one();
        let domain_offset = F::one();
        if z_h_at_tau.is_zero() {
            // In this case, we know that tau = hg^i, for some value i.
            // Then i-th lagrange coefficient in this case is then simply 1,
            // and all other lagrange coefficients are 0.
            // Thus we find i by brute force.
            let mut u = vec![F::zero(); size];
            let mut omega_i = domain_offset;
            for u_i in u.iter_mut().take(size) {
                if omega_i == tau {
                    *u_i = F::one();
                    break;
                }
                omega_i *= &self.group_gen;
            }
            u
        } else {
            // In this case we have to compute `Z_H(tau) * v_i / (tau - h g^i)`
            // for i in 0..size
            // We actually compute this by computing (Z_H(tau) * v_i)^{-1} * (tau - h g^i)
            // and then batch inverting to get the correct lagrange coefficients.
            // We let `l_i = (Z_H(tau) * v_i)^-1` and `r_i = tau - h g^i`
            // Notice that since Z_H(tau) is i-independent,
            // and v_i = g * v_{i-1}, it follows that
            // l_i = g^-1 * l_{i-1}
            // TODO: consider caching the computation of l_i to save N multiplications
            use ark_ff::fields::batch_inversion;

            // v_0_inv = m * h^(m-1)
            let v_0_inv = F::from(self.size) * domain_offset.pow(&[self.size - 1]);
            let mut l_i = z_h_at_tau.inverse().unwrap() * v_0_inv;
            let mut negative_cur_elem = -domain_offset;
            let mut lagrange_coefficients_inverse = vec![F::zero(); size];
            for i in 0..size {
                let r_i = tau + negative_cur_elem;
                lagrange_coefficients_inverse[i] = l_i * r_i;
                // Increment l_i and negative_cur_elem
                l_i *= &self.group_gen_inv;
                negative_cur_elem *= &self.group_gen;
            }

            // Invert the lagrange coefficients inverse, to get the actual coefficients,
            // and return these
            batch_inversion(lagrange_coefficients_inverse.as_mut_slice());
            lagrange_coefficients_inverse
        }
    }

    fn vanishing_polynomial(&self) -> crate::univariate::SparsePolynomial<F> {
        let coeffs = vec![(0, -F::one()), (self.size(), F::one())];
        crate::univariate::SparsePolynomial::from_coefficients_vec(coeffs)
    }

    /// This evaluates the vanishing polynomial for this domain at tau.
    /// For multiplicative subgroups, this polynomial is `z(X) = X^self.size -
    /// 1`.
    fn evaluate_vanishing_polynomial(&self, tau: F) -> F {
        tau.pow(&[self.size]) - F::one()
    }

    /// Returns the `i`-th element of the domain, where elements are ordered by
    /// their power of the generator which they correspond to.
    /// e.g. the `i`-th element is g^i
    fn element(&self, i: usize) -> F {
        // TODO: Consider precomputed exponentiation tables if we need this to be faster.
        self.group_gen.pow(&[i as u64])
    }

    /// Return an iterator over the elements of the domain.
    fn elements(&self) -> Elements<F> {
        Elements {
            cur_elem: F::one(),
            cur_pow: 0,
            size: self.size,
            group_gen: self.group_gen,
        }
    }
}

#[cfg(test)]
mod tests {
    use crate::domain::Vec;
    use crate::polynomial::{univariate::*, Polynomial, UVPolynomial};
    use crate::{EvaluationDomain, Radix2EvaluationDomain};
    use ark_ff::{FftField, Field, One, UniformRand, Zero};
    use ark_std::test_rng;
    use ark_test_curves::bls12_381::Fr;
    use rand::Rng;

    #[test]
    fn vanishing_polynomial_evaluation() {
        let rng = &mut test_rng();
        for coeffs in 0..10 {
            let domain = Radix2EvaluationDomain::<Fr>::new(coeffs).unwrap();
            let z = domain.vanishing_polynomial();
            for _ in 0..100 {
                let point: Fr = rng.gen();
                assert_eq!(
                    z.evaluate(&point),
                    domain.evaluate_vanishing_polynomial(point)
                )
            }
        }
    }

    #[test]
    fn vanishing_polynomial_vanishes_on_domain() {
        for coeffs in 0..1000 {
            let domain = Radix2EvaluationDomain::<Fr>::new(coeffs).unwrap();
            let z = domain.vanishing_polynomial();
            for point in domain.elements() {
                assert!(z.evaluate(&point).is_zero())
            }
        }
    }

    #[test]
    fn size_of_elements() {
        for coeffs in 1..10 {
            let size = 1 << coeffs;
            let domain = Radix2EvaluationDomain::<Fr>::new(size).unwrap();
            let domain_size = domain.size();
            assert_eq!(domain_size, domain.elements().count());
        }
    }

    #[test]
    fn elements_contents() {
        for coeffs in 1..10 {
            let size = 1 << coeffs;
            let domain = Radix2EvaluationDomain::<Fr>::new(size).unwrap();
            for (i, element) in domain.elements().enumerate() {
                assert_eq!(element, domain.group_gen.pow([i as u64]));
            }
        }
    }

    /// Test that lagrange interpolation for a random polynomial at a random point works.
    #[test]
    fn non_systematic_lagrange_coefficients_test() {
        for domain_dim in 1..10 {
            let domain_size = 1 << domain_dim;
            let domain = Radix2EvaluationDomain::<Fr>::new(domain_size).unwrap();
            // Get random pt + lagrange coefficients
            let rand_pt = Fr::rand(&mut test_rng());
            let lagrange_coeffs = domain.evaluate_all_lagrange_coefficients(rand_pt);

            // Sample the random polynomial, evaluate it over the domain and the random point.
            let rand_poly = DensePolynomial::<Fr>::rand(domain_size - 1, &mut test_rng());
            let poly_evals = domain.fft(rand_poly.coeffs());
            let actual_eval = rand_poly.evaluate(&rand_pt);

            // Do lagrange interpolation, and compare against the actual evaluation
            let mut interpolated_eval = Fr::zero();
            for i in 0..domain_size {
                interpolated_eval += lagrange_coeffs[i] * poly_evals[i];
            }
            assert_eq!(actual_eval, interpolated_eval);
        }
    }

    /// Test that lagrange coefficients for a point in the domain is correct
    #[test]
    fn systematic_lagrange_coefficients_test() {
        // This runs in time O(N^2) in the domain size, so keep the domain dimension low.
        // We generate lagrange coefficients for each element in the domain.
        for domain_dim in 1..5 {
            let domain_size = 1 << domain_dim;
            let domain = Radix2EvaluationDomain::<Fr>::new(domain_size).unwrap();
            let all_domain_elements: Vec<Fr> = domain.elements().collect();
            for i in 0..domain_size {
                let lagrange_coeffs =
                    domain.evaluate_all_lagrange_coefficients(all_domain_elements[i]);
                for j in 0..domain_size {
                    // Lagrange coefficient for the evaluation point, which should be 1
                    if i == j {
                        assert_eq!(lagrange_coeffs[j], Fr::one());
                    } else {
                        assert_eq!(lagrange_coeffs[j], Fr::zero());
                    }
                }
            }
        }
    }

    #[test]
    fn test_fft_correctness() {
        // Tests that the ffts output the correct result.
        // This assumes a correct polynomial evaluation at point procedure.
        // It tests consistency of FFT/IFFT, and coset_fft/coset_ifft,
        // along with testing that each individual evaluation is correct.

        // Runs in time O(degree^2)
        let log_degree = 5;
        let degree = 1 << log_degree;
        let rand_poly = DensePolynomial::<Fr>::rand(degree - 1, &mut test_rng());

        for log_domain_size in log_degree..(log_degree + 2) {
            let domain_size = 1 << log_domain_size;
            let domain = Radix2EvaluationDomain::<Fr>::new(domain_size).unwrap();
            let poly_evals = domain.fft(&rand_poly.coeffs);
            let poly_coset_evals = domain.coset_fft(&rand_poly.coeffs);
            for (i, x) in domain.elements().enumerate() {
                let coset_x = Fr::multiplicative_generator() * x;

                assert_eq!(poly_evals[i], rand_poly.evaluate(&x));
                assert_eq!(poly_coset_evals[i], rand_poly.evaluate(&coset_x));
            }

            let rand_poly_from_subgroup =
                DensePolynomial::from_coefficients_vec(domain.ifft(&poly_evals));
            let rand_poly_from_coset =
                DensePolynomial::from_coefficients_vec(domain.coset_ifft(&poly_coset_evals));

            assert_eq!(
                rand_poly, rand_poly_from_subgroup,
                "degree = {}, domain size = {}",
                degree, domain_size
            );
            assert_eq!(
                rand_poly, rand_poly_from_coset,
                "degree = {}, domain size = {}",
                degree, domain_size
            );
        }
    }

    #[test]
    #[ignore]
    fn test_roots_of_unity() {
        // Tests that the roots of unity result is the same as domain.elements()
        let max_degree = 10;
        for log_domain_size in 0..max_degree {
            let domain_size = 1 << log_domain_size;
            let domain = Radix2EvaluationDomain::<Fr>::new(domain_size).unwrap();
            let actual_roots = domain.roots_of_unity(domain.group_gen);
            assert_eq!(actual_roots.len(), domain_size);
            let expected_roots_elements = domain.elements();
            for (i, elem) in expected_roots_elements.enumerate() {
                assert_eq!(elem, actual_roots[i]);
            }
        }
    }

    #[test]
    #[cfg(feature = "parallel")]
    fn parallel_fft_consistency() {
        use ark_std::{test_rng, vec::Vec};
        use ark_test_curves::bls12_381::Fr;

        // This implements the Cooley-Turkey FFT, derived from libfqfft
        // The libfqfft implementation uses pseudocode from [CLRS 2n Ed, pp. 864].
        fn serial_radix2_fft(a: &mut [Fr], omega: Fr, log_n: u32) {
            use ark_std::convert::TryFrom;
            let n = u32::try_from(a.len())
                .expect("cannot perform FFTs larger on vectors of len > (1 << 32)");
            assert_eq!(n, 1 << log_n);

            // swap coefficients in place
            for k in 0..n {
                let rk = crate::domain::utils::bitreverse(k, log_n);
                if k < rk {
                    a.swap(rk as usize, k as usize);
                }
            }

            let mut m = 1;
            for _i in 1..=log_n {
                // w_m is 2^i-th root of unity
                let w_m = omega.pow(&[(n / (2 * m)) as u64]);

                let mut k = 0;
                while k < n {
                    // w = w_m^j at the start of every loop iteration
                    let mut w = Fr::one();
                    for j in 0..m {
                        let mut t = a[(k + j + m) as usize];
                        t *= w;
                        let mut tmp = a[(k + j) as usize];
                        tmp -= t;
                        a[(k + j + m) as usize] = tmp;
                        a[(k + j) as usize] += t;
                        w *= &w_m;
                    }

                    k += 2 * m;
                }

                m *= 2;
            }
        }

        fn serial_radix2_ifft(a: &mut [Fr], omega: Fr, log_n: u32) {
            serial_radix2_fft(a, omega.inverse().unwrap(), log_n);
            let domain_size_inv = Fr::from(a.len() as u64).inverse().unwrap();
            for coeff in a.iter_mut() {
                *coeff *= Fr::from(domain_size_inv);
            }
        }

        fn serial_radix2_coset_fft(a: &mut [Fr], omega: Fr, log_n: u32) {
            let coset_shift = Fr::multiplicative_generator();
            let mut cur_pow = Fr::one();
            for coeff in a.iter_mut() {
                *coeff *= cur_pow;
                cur_pow *= coset_shift;
            }
            serial_radix2_fft(a, omega, log_n);
        }

        fn serial_radix2_coset_ifft(a: &mut [Fr], omega: Fr, log_n: u32) {
            serial_radix2_ifft(a, omega, log_n);
            let coset_shift = Fr::multiplicative_generator().inverse().unwrap();
            let mut cur_pow = Fr::one();
            for coeff in a.iter_mut() {
                *coeff *= cur_pow;
                cur_pow *= coset_shift;
            }
        }

        fn test_consistency<R: Rng>(rng: &mut R, max_coeffs: u32) {
            for _ in 0..5 {
                for log_d in 0..max_coeffs {
                    let d = 1 << log_d;

                    let expected_poly = (0..d).map(|_| Fr::rand(rng)).collect::<Vec<_>>();
                    let mut expected_vec = expected_poly.clone();
                    let mut actual_vec = expected_vec.clone();

                    let domain = Radix2EvaluationDomain::new(d).unwrap();

                    serial_radix2_fft(&mut expected_vec, domain.group_gen, log_d);
                    domain.fft_in_place(&mut actual_vec);
                    assert_eq!(expected_vec, actual_vec);

                    serial_radix2_ifft(&mut expected_vec, domain.group_gen, log_d);
                    domain.ifft_in_place(&mut actual_vec);
                    assert_eq!(expected_vec, actual_vec);
                    assert_eq!(expected_vec, expected_poly);

<<<<<<< HEAD
                    domain.fft_in_place(&mut v1);
                    serial_radix2_fft(&mut v2, domain.group_gen, log_d);
                    assert_eq!(v1, v2);
=======
                    serial_radix2_coset_fft(&mut expected_vec, domain.group_gen, log_d);
                    domain.coset_fft_in_place(&mut actual_vec);
                    assert_eq!(expected_vec, actual_vec);

                    serial_radix2_coset_ifft(&mut expected_vec, domain.group_gen, log_d);
                    domain.coset_ifft_in_place(&mut actual_vec);
                    assert_eq!(expected_vec, actual_vec);
>>>>>>> d3497c34
                }
            }
        }

        let rng = &mut test_rng();

        test_consistency(rng, 10);
    }
}<|MERGE_RESOLUTION|>--- conflicted
+++ resolved
@@ -469,11 +469,6 @@
                     assert_eq!(expected_vec, actual_vec);
                     assert_eq!(expected_vec, expected_poly);
 
-<<<<<<< HEAD
-                    domain.fft_in_place(&mut v1);
-                    serial_radix2_fft(&mut v2, domain.group_gen, log_d);
-                    assert_eq!(v1, v2);
-=======
                     serial_radix2_coset_fft(&mut expected_vec, domain.group_gen, log_d);
                     domain.coset_fft_in_place(&mut actual_vec);
                     assert_eq!(expected_vec, actual_vec);
@@ -481,7 +476,6 @@
                     serial_radix2_coset_ifft(&mut expected_vec, domain.group_gen, log_d);
                     domain.coset_ifft_in_place(&mut actual_vec);
                     assert_eq!(expected_vec, actual_vec);
->>>>>>> d3497c34
                 }
             }
         }
