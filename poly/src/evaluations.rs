--- conflicted
+++ resolved
@@ -8,13 +8,11 @@
     vec::Vec,
 };
 
-<<<<<<< HEAD
-// TODO:
+// TODO
 use ark_serialize::*;
-=======
+
 #[cfg(feature = "parallel")]
 use rayon::prelude::*;
->>>>>>> 299eac31
 
 /// Stores a polynomial in evaluation form.
 #[derive(Clone, PartialEq, Eq, Hash, Debug, CanonicalSerialize, CanonicalDeserialize)]
